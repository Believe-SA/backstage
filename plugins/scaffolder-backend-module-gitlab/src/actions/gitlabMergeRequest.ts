--- conflicted
+++ resolved
@@ -21,9 +21,9 @@
   serializeDirectoryContents,
 } from '@backstage/plugin-scaffolder-node';
 import {
-  CommitAction,
   Gitlab,
   RepositoryTreeSchema,
+  CommitAction,
   SimpleUserSchema,
   ExpandedMergeRequestSchema,
   Camelize,
@@ -302,7 +302,7 @@
         repoUrl,
       });
 
-      let assigneeId: number | undefined = undefined;
+      let assigneeId = undefined;
 
       if (assignee !== undefined) {
         try {
@@ -439,84 +439,31 @@
           );
         }
       }
-      await ctx.checkpoint({
-        key: `commit.to.${repoID}.${branchName}`,
-        fn: async () => {
-          if (actions.length) {
-            try {
-              const commit = await api.Commits.create(
-                repoID,
-                branchName,
-                title,
-                actions,
-              );
-              return commit.id;
-            } catch (e) {
-              throw new InputError(
-                `Committing the changes to ${branchName} failed. Please check that none of the files created by the template already exists. ${getErrorMessage(
-                  e,
-                )}`,
-              );
-            }
-          }
-          return null;
-        },
-      });
-      await ctx.checkpoint({
-        key: `create.mr.${repoID}.${branchName}`,
-        fn: async () => {
-          try {
-            let mergeRequest = await api.MergeRequests.create(
-              repoID,
-              branchName,
-              String(targetBranch),
-              title,
-              {
-                description,
-                removeSourceBranch: removeSourceBranch
-                  ? removeSourceBranch
-                  : false,
-                assigneeId,
-                reviewerIds,
-              },
-            );
-
-<<<<<<< HEAD
-            // Because we don't know the code owners before the MR is created, we can't check the approval rules beforehand.
-            // Getting the approval rules beforehand is very difficult, especially, because of the inheritance rules for groups.
-            // Code owners take a moment to be processed and added to the approval rules after the MR is created.
-
-            while (
-              mergeRequest.detailed_merge_status === 'preparing' ||
-              mergeRequest.detailed_merge_status === 'approvals_syncing' ||
-              mergeRequest.detailed_merge_status === 'checking'
-            ) {
-              mergeRequest = await api.MergeRequests.show(
-                repoID,
-                mergeRequest.iid,
-              );
-              ctx.logger.info(`${mergeRequest.detailed_merge_status}`);
-            }
-
-            const approvalRules =
-              await api.MergeRequestApprovals.allApprovalRules(repoID, {
-                mergerequestIId: mergeRequest.iid,
-              });
-
-            if (approvalRules.length !== 0) {
-              const eligibleApprovers = approvalRules
-                .filter(rule => rule.eligible_approvers !== undefined)
-                .map(rule => {
-                  return rule.eligible_approvers as SimpleUserSchema[];
-                })
-                .flat();
-
-              const eligibleUserIds = new Set([
-                ...eligibleApprovers.map(user => user.id),
-                ...(reviewerIds ?? []),
-              ]);
-
-=======
+      if (actions.length) {
+        try {
+          await api.Commits.create(repoID, branchName, title, actions);
+        } catch (e) {
+          throw new InputError(
+            `Committing the changes to ${branchName} failed. Please check that none of the files created by the template already exists. ${getErrorMessage(
+              e,
+            )}`,
+          );
+        }
+      }
+      try {
+        let mergeRequest = await api.MergeRequests.create(
+          repoID,
+          branchName,
+          String(targetBranch),
+          title,
+          {
+            description,
+            removeSourceBranch: removeSourceBranch ? removeSourceBranch : false,
+            assigneeId,
+            reviewerIds,
+          },
+        );
+
         if (ctx.input.assignReviewersFromApprovalRules) {
           try {
             const reviewersFromApprovalRules =
@@ -532,7 +479,6 @@
                 ...(reviewerIds ?? []),
               ]);
 
->>>>>>> edfd0d29
               mergeRequest = await api.MergeRequests.edit(
                 repoID,
                 mergeRequest.iid,
@@ -541,23 +487,6 @@
                 },
               );
             }
-<<<<<<< HEAD
-
-            ctx.output('projectid', repoID);
-            ctx.output('targetBranchName', targetBranch);
-            ctx.output('projectPath', repoID);
-            ctx.output(
-              'mergeRequestUrl',
-              mergeRequest.web_url ?? mergeRequest.webUrl,
-            );
-          } catch (e) {
-            throw new InputError(
-              `Merge request creation failed. ${getErrorMessage(e)}`,
-            );
-          }
-        },
-      });
-=======
           } catch (e) {
             ctx.logger.warn(
               `Failed to assign reviewers from approval rules: ${getErrorMessage(
@@ -578,7 +507,6 @@
           `Merge request creation failed. ${getErrorMessage(e)}`,
         );
       }
->>>>>>> edfd0d29
     },
   });
 };