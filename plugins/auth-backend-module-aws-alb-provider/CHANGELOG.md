# @backstage/plugin-auth-backend-module-aws-alb-provider

<<<<<<< HEAD
=======
## 0.4.2-next.0

### Patch Changes

- Updated dependencies
  - @backstage/plugin-auth-backend@0.24.5-next.0
  - @backstage/plugin-auth-node@0.6.1
  - @backstage/backend-plugin-api@1.2.1
  - @backstage/errors@1.2.7

>>>>>>> 66ce8958
## 0.4.1

### Patch Changes

- Updated dependencies
  - @backstage/plugin-auth-node@0.6.1
  - @backstage/plugin-auth-backend@0.24.4
  - @backstage/backend-plugin-api@1.2.1
  - @backstage/errors@1.2.7

## 0.4.1-next.2

### Patch Changes

- Updated dependencies
  - @backstage/backend-plugin-api@1.2.1-next.1
  - @backstage/errors@1.2.7
  - @backstage/plugin-auth-backend@0.24.4-next.2
  - @backstage/plugin-auth-node@0.6.1-next.1

## 0.4.1-next.1

### Patch Changes

- Updated dependencies
  - @backstage/plugin-auth-node@0.6.1-next.1
  - @backstage/plugin-auth-backend@0.24.4-next.1
  - @backstage/backend-plugin-api@1.2.1-next.1
  - @backstage/errors@1.2.7

## 0.4.1-next.0

### Patch Changes

- Updated dependencies
  - @backstage/plugin-auth-backend@0.24.4-next.0
  - @backstage/plugin-auth-node@0.6.1-next.0
  - @backstage/backend-plugin-api@1.2.1-next.0

## 0.4.0

### Minor Changes

- 61f464e: Added `auth.providers.<providerId>.sessionDuration` config for auth providers to allow the lifespan of user sessions to be configured.

### Patch Changes

- Updated dependencies
  - @backstage/backend-plugin-api@1.2.0
  - @backstage/plugin-auth-node@0.6.0
  - @backstage/errors@1.2.7
  - @backstage/plugin-auth-backend@0.24.3

## 0.4.0-next.3

### Patch Changes

- Updated dependencies
  - @backstage/backend-plugin-api@1.2.0-next.2
  - @backstage/plugin-auth-backend@0.24.3-next.3
  - @backstage/plugin-auth-node@0.6.0-next.2
  - @backstage/errors@1.2.7

## 0.4.0-next.2

### Minor Changes

- 61f464e: Added `auth.providers.<providerId>.sessionDuration` config for auth providers to allow the lifespan of user sessions to be configured.

### Patch Changes

- Updated dependencies
  - @backstage/backend-plugin-api@1.2.0-next.1
  - @backstage/plugin-auth-node@0.6.0-next.1
  - @backstage/errors@1.2.7
  - @backstage/plugin-auth-backend@0.24.3-next.2

## 0.3.3-next.1

### Patch Changes

- Updated dependencies
  - @backstage/backend-plugin-api@1.2.0-next.0
  - @backstage/errors@1.2.7
  - @backstage/plugin-auth-backend@0.24.3-next.1
  - @backstage/plugin-auth-node@0.5.7-next.0

## 0.3.3-next.0

### Patch Changes

- Updated dependencies
  - @backstage/backend-plugin-api@1.2.0-next.0
  - @backstage/errors@1.2.7
  - @backstage/plugin-auth-backend@0.24.3-next.0
  - @backstage/plugin-auth-node@0.5.7-next.0

## 0.3.2

### Patch Changes

- Updated dependencies
  - @backstage/plugin-auth-node@0.5.6
  - @backstage/plugin-auth-backend@0.24.2
  - @backstage/backend-plugin-api@1.1.1
  - @backstage/errors@1.2.7

## 0.3.2-next.1

### Patch Changes

- Updated dependencies
  - @backstage/backend-plugin-api@1.1.1-next.1
  - @backstage/errors@1.2.7-next.0
  - @backstage/plugin-auth-backend@0.24.2-next.1
  - @backstage/plugin-auth-node@0.5.6-next.1

## 0.3.2-next.0

### Patch Changes

- Updated dependencies
  - @backstage/plugin-auth-node@0.5.6-next.0
  - @backstage/plugin-auth-backend@0.24.2-next.0
  - @backstage/backend-plugin-api@1.1.1-next.0
  - @backstage/errors@1.2.6

## 0.3.1

### Patch Changes

- 5c9cc05: Use native fetch instead of node-fetch
- Updated dependencies
  - @backstage/plugin-auth-backend@0.24.1
  - @backstage/plugin-auth-node@0.5.5
  - @backstage/backend-plugin-api@1.1.0
  - @backstage/errors@1.2.6

## 0.3.1-next.2

### Patch Changes

- Updated dependencies
  - @backstage/backend-plugin-api@1.1.0-next.2
  - @backstage/errors@1.2.6-next.0
  - @backstage/plugin-auth-backend@0.24.1-next.2
  - @backstage/plugin-auth-node@0.5.5-next.2

## 0.3.1-next.1

### Patch Changes

- 5c9cc05: Use native fetch instead of node-fetch
- Updated dependencies
  - @backstage/plugin-auth-backend@0.24.1-next.1
  - @backstage/plugin-auth-node@0.5.5-next.1
  - @backstage/backend-plugin-api@1.1.0-next.1
  - @backstage/errors@1.2.5

## 0.3.1-next.0

### Patch Changes

- Updated dependencies
  - @backstage/backend-plugin-api@1.0.3-next.0
  - @backstage/plugin-auth-node@0.5.5-next.0
  - @backstage/errors@1.2.5
  - @backstage/plugin-auth-backend@0.24.1-next.0

## 0.3.0

### Minor Changes

- 75168e3: **BREAKING**: The AWS ALB `fullProfile` will no longer have the its username or email converted to lowercase. This is to ensure unique handling of the users. You may need to update and configure a custom sign-in resolver or profile transform as a result.

### Patch Changes

- 5d74716: Remove unused backend-common dependency
- Updated dependencies
  - @backstage/plugin-auth-backend@0.24.0
  - @backstage/plugin-auth-node@0.5.4
  - @backstage/backend-plugin-api@1.0.2
  - @backstage/errors@1.2.5

## 0.3.0-next.2

### Patch Changes

- Updated dependencies
  - @backstage/plugin-auth-backend@0.24.0-next.2
  - @backstage/plugin-auth-node@0.5.4-next.2
  - @backstage/backend-plugin-api@1.0.2-next.2
  - @backstage/errors@1.2.4

## 0.3.0-next.1

### Patch Changes

- Updated dependencies
  - @backstage/backend-plugin-api@1.0.2-next.1
  - @backstage/errors@1.2.4
  - @backstage/plugin-auth-backend@0.24.0-next.1
  - @backstage/plugin-auth-node@0.5.4-next.1

## 0.3.0-next.0

### Minor Changes

- 75168e3: **BREAKING**: The AWS ALB `fullProfile` will no longer have the its username or email converted to lowercase. This is to ensure unique handling of the users. You may need to update and configure a custom sign-in resolver or profile transform as a result.

### Patch Changes

- Updated dependencies
  - @backstage/plugin-auth-backend@0.24.0-next.0
  - @backstage/plugin-auth-node@0.5.4-next.0
  - @backstage/backend-plugin-api@1.0.2-next.0
  - @backstage/errors@1.2.4

## 0.2.1

### Patch Changes

- 217458a: Updated configuration schema to include the new `allowedDomains` option for the `emailLocalPartMatchingUserEntityName` sign-in resolver.
- 094eaa3: Remove references to in-repo backend-common
- Updated dependencies
  - @backstage/plugin-auth-node@0.5.3
  - @backstage/plugin-auth-backend@0.23.1
  - @backstage/backend-plugin-api@1.0.1
  - @backstage/errors@1.2.4

## 0.2.1-next.1

### Patch Changes

- 217458a: Updated configuration schema to include the new `allowedDomains` option for the `emailLocalPartMatchingUserEntityName` sign-in resolver.
- Updated dependencies
  - @backstage/plugin-auth-node@0.5.3-next.1
  - @backstage/backend-plugin-api@1.0.1-next.1
  - @backstage/errors@1.2.4
  - @backstage/plugin-auth-backend@0.23.1-next.1

## 0.2.1-next.0

### Patch Changes

- 094eaa3: Remove references to in-repo backend-common
- Updated dependencies
  - @backstage/plugin-auth-backend@0.23.1-next.0
  - @backstage/plugin-auth-node@0.5.3-next.0
  - @backstage/backend-plugin-api@1.0.1-next.0
  - @backstage/errors@1.2.4

## 0.2.0

### Minor Changes

- d425fc4: **BREAKING**: The return values from `createBackendPlugin`, `createBackendModule`, and `createServiceFactory` are now simply `BackendFeature` and `ServiceFactory`, instead of the previously deprecated form of a function that returns them. For this reason, `createServiceFactory` also no longer accepts the callback form where you provide direct options to the service. This also affects all `coreServices.*` service refs.

  This may in particular affect tests; if you were effectively doing `createBackendModule({...})()` (note the parentheses), you can now remove those extra parentheses at the end. You may encounter cases of this in your `packages/backend/src/index.ts` too, where you add plugins, modules, and services. If you were using `createServiceFactory` with a function as its argument for the purpose of passing in options, this pattern has been deprecated for a while and is no longer supported. You may want to explore the new multiton patterns to achieve your goals, or moving settings to app-config.

  As part of this change, the `IdentityFactoryOptions` type was removed, and can no longer be used to tweak that service. The identity service was also deprecated some time ago, and you will want to [migrate to the new auth system](https://backstage.io/docs/tutorials/auth-service-migration) if you still rely on it.

### Patch Changes

- ecbc47e: Fix a bug where the signer was checked from the payload instead of the header
- 8d1fb8d: Throw correct error when email is missing from the claims
- Updated dependencies
  - @backstage/backend-common@0.25.0
  - @backstage/backend-plugin-api@1.0.0
  - @backstage/plugin-auth-node@0.5.2
  - @backstage/plugin-auth-backend@0.23.0
  - @backstage/errors@1.2.4

## 0.2.0-next.2

### Patch Changes

- Updated dependencies
  - @backstage/backend-common@0.25.0-next.2
  - @backstage/plugin-auth-node@0.5.2-next.2
  - @backstage/plugin-auth-backend@0.23.0-next.2
  - @backstage/backend-plugin-api@1.0.0-next.2
  - @backstage/errors@1.2.4

## 0.2.0-next.1

### Patch Changes

- 8d1fb8d: Throw correct error when email is missing from the claims
- Updated dependencies
  - @backstage/backend-common@0.25.0-next.1
  - @backstage/plugin-auth-node@0.5.2-next.1
  - @backstage/backend-plugin-api@0.9.0-next.1
  - @backstage/errors@1.2.4
  - @backstage/plugin-auth-backend@0.23.0-next.1

## 0.2.0-next.0

### Minor Changes

- d425fc4: **BREAKING**: The return values from `createBackendPlugin`, `createBackendModule`, and `createServiceFactory` are now simply `BackendFeature` and `ServiceFactory`, instead of the previously deprecated form of a function that returns them. For this reason, `createServiceFactory` also no longer accepts the callback form where you provide direct options to the service. This also affects all `coreServices.*` service refs.

  This may in particular affect tests; if you were effectively doing `createBackendModule({...})()` (note the parentheses), you can now remove those extra parentheses at the end. You may encounter cases of this in your `packages/backend/src/index.ts` too, where you add plugins, modules, and services. If you were using `createServiceFactory` with a function as its argument for the purpose of passing in options, this pattern has been deprecated for a while and is no longer supported. You may want to explore the new multiton patterns to achieve your goals, or moving settings to app-config.

  As part of this change, the `IdentityFactoryOptions` type was removed, and can no longer be used to tweak that service. The identity service was also deprecated some time ago, and you will want to [migrate to the new auth system](https://backstage.io/docs/tutorials/auth-service-migration) if you still rely on it.

### Patch Changes

- ecbc47e: Fix a bug where the signer was checked from the payload instead of the header
- Updated dependencies
  - @backstage/backend-plugin-api@0.9.0-next.0
  - @backstage/plugin-auth-backend@0.23.0-next.0
  - @backstage/backend-common@0.25.0-next.0
  - @backstage/plugin-auth-node@0.5.2-next.0
  - @backstage/errors@1.2.4

## 0.1.15

### Patch Changes

- c8f1cae: Add `signIn` to authentication provider configuration schema
- 4ea354f: Added a `signer` configuration option to validate against the token claims. We strongly recommend that you set this value (typically on the format `arn:aws:elasticloadbalancing:us-east-2:123456789012:loadbalancer/app/my-load-balancer/1234567890123456`) to ensure that the auth provider can safely check the authenticity of any incoming tokens.

  Example:

  ```diff
   auth:
     providers:
       awsalb:
         # this is the URL of the IdP you configured
         issuer: 'https://example.okta.com/oauth2/default'
         # this is the ARN of your ALB instance
  +      signer: 'arn:aws:elasticloadbalancing:us-east-2:123456789012:loadbalancer/app/my-load-balancer/1234567890123456'
         # this is the region where your ALB instance resides
         region: 'us-west-2'
         signIn:
           resolvers:
             # typically you would pick one of these
             - resolver: emailMatchingUserEntityProfileEmail
             - resolver: emailLocalPartMatchingUserEntityName
  ```

- 93095ee: Make sure node-fetch is version 2.7.0 or greater
- Updated dependencies
  - @backstage/backend-plugin-api@0.8.0
  - @backstage/backend-common@0.24.0
  - @backstage/plugin-auth-backend@0.22.10
  - @backstage/plugin-auth-node@0.5.0
  - @backstage/errors@1.2.4

## 0.1.15-next.3

### Patch Changes

- Updated dependencies
  - @backstage/backend-plugin-api@0.8.0-next.3
  - @backstage/backend-common@0.23.4-next.3
  - @backstage/errors@1.2.4
  - @backstage/plugin-auth-backend@0.22.10-next.3
  - @backstage/plugin-auth-node@0.5.0-next.3

## 0.1.15-next.2

### Patch Changes

- 93095ee: Make sure node-fetch is version 2.7.0 or greater
- Updated dependencies
  - @backstage/backend-plugin-api@0.8.0-next.2
  - @backstage/backend-common@0.23.4-next.2
  - @backstage/plugin-auth-backend@0.22.10-next.2
  - @backstage/plugin-auth-node@0.5.0-next.2
  - @backstage/errors@1.2.4

## 0.1.15-next.1

### Patch Changes

- c8f1cae: Add `signIn` to authentication provider configuration schema
- Updated dependencies
  - @backstage/backend-plugin-api@0.7.1-next.1
  - @backstage/plugin-auth-backend@0.22.10-next.1
  - @backstage/backend-common@0.23.4-next.1
  - @backstage/errors@1.2.4
  - @backstage/plugin-auth-node@0.4.18-next.1

## 0.1.15-next.0

### Patch Changes

- Updated dependencies
  - @backstage/backend-common@0.23.4-next.0
  - @backstage/backend-plugin-api@0.7.1-next.0
  - @backstage/errors@1.2.4
  - @backstage/plugin-auth-backend@0.22.10-next.0
  - @backstage/plugin-auth-node@0.4.18-next.0

## 0.1.14

### Patch Changes

- Updated dependencies
  - @backstage/backend-plugin-api@0.7.0
  - @backstage/backend-common@0.23.3
  - @backstage/plugin-auth-node@0.4.17
  - @backstage/plugin-auth-backend@0.22.9
  - @backstage/errors@1.2.4

## 0.1.14-next.1

### Patch Changes

- Updated dependencies
  - @backstage/backend-common@0.23.3-next.1
  - @backstage/backend-plugin-api@0.6.22-next.1
  - @backstage/errors@1.2.4
  - @backstage/plugin-auth-backend@0.22.9-next.1
  - @backstage/plugin-auth-node@0.4.17-next.1

## 0.1.13-next.0

### Patch Changes

- Updated dependencies
  - @backstage/backend-plugin-api@0.6.21-next.0
  - @backstage/backend-common@0.23.2-next.0
  - @backstage/plugin-auth-backend@0.22.8-next.0
  - @backstage/plugin-auth-node@0.4.16-next.0
  - @backstage/errors@1.2.4

## 0.1.11

### Patch Changes

- 78a0b08: Internal refactor to handle `BackendFeature` contract change.
- d44a20a: Added additional plugin metadata to `package.json`.
- Updated dependencies
  - @backstage/backend-common@0.23.0
  - @backstage/backend-plugin-api@0.6.19
  - @backstage/plugin-auth-node@0.4.14
  - @backstage/plugin-auth-backend@0.22.6
  - @backstage/errors@1.2.4

## 0.1.11-next.3

### Patch Changes

- d44a20a: Added additional plugin metadata to `package.json`.
- Updated dependencies
  - @backstage/backend-plugin-api@0.6.19-next.3
  - @backstage/plugin-auth-node@0.4.14-next.3
  - @backstage/plugin-auth-backend@0.22.6-next.3
  - @backstage/backend-common@0.23.0-next.3
  - @backstage/errors@1.2.4

## 0.1.11-next.2

### Patch Changes

- Updated dependencies
  - @backstage/backend-plugin-api@0.6.19-next.2
  - @backstage/backend-common@0.23.0-next.2
  - @backstage/plugin-auth-backend@0.22.6-next.2
  - @backstage/plugin-auth-node@0.4.14-next.2
  - @backstage/errors@1.2.4

## 0.1.11-next.1

### Patch Changes

- Updated dependencies
  - @backstage/backend-plugin-api@0.6.19-next.1
  - @backstage/backend-common@0.23.0-next.1
  - @backstage/plugin-auth-backend@0.22.6-next.1
  - @backstage/plugin-auth-node@0.4.14-next.1

## 0.1.11-next.0

### Patch Changes

- Updated dependencies
  - @backstage/backend-common@0.22.1-next.0
  - @backstage/plugin-auth-backend@0.22.6-next.0
  - @backstage/backend-plugin-api@0.6.19-next.0
  - @backstage/plugin-auth-node@0.4.14-next.0
  - @backstage/errors@1.2.4

## 0.1.10

### Patch Changes

- 4a0577e: fix: Move config declarations to appropriate auth backend modules
- Updated dependencies
  - @backstage/backend-common@0.22.0
  - @backstage/backend-plugin-api@0.6.18
  - @backstage/plugin-auth-backend@0.22.5
  - @backstage/plugin-auth-node@0.4.13

## 0.1.10-next.2

### Patch Changes

- 4a0577e: fix: Move config declarations to appropriate auth backend modules
- Updated dependencies
  - @backstage/backend-common@0.22.0-next.2
  - @backstage/plugin-auth-backend@0.22.5-next.2

## 0.1.10-next.1

### Patch Changes

- Updated dependencies
  - @backstage/backend-common@0.22.0-next.1
  - @backstage/plugin-auth-backend@0.22.5-next.1
  - @backstage/plugin-auth-node@0.4.13-next.1
  - @backstage/backend-plugin-api@0.6.18-next.1

## 0.1.10-next.0

### Patch Changes

- Updated dependencies
  - @backstage/plugin-auth-backend@0.22.5-next.0
  - @backstage/plugin-auth-node@0.4.13-next.0
  - @backstage/backend-common@0.21.8-next.0
  - @backstage/backend-plugin-api@0.6.18-next.0
  - @backstage/errors@1.2.4

## 0.1.9

### Patch Changes

- f286d59: Added support for AWS GovCloud (US) regions
- 30f5a51: Added `authModuleAwsAlbProvider` as a default export.

  It can now be used like this in your backend: `backend.add(import('@backstage/plugin-auth-backend-module-aws-alb-provider'));`

- Updated dependencies
  - @backstage/backend-common@0.21.7
  - @backstage/plugin-auth-backend@0.22.4
  - @backstage/backend-plugin-api@0.6.17
  - @backstage/plugin-auth-node@0.4.12
  - @backstage/errors@1.2.4

## 0.1.9-next.1

### Patch Changes

- 30f5a51: Added `authModuleAwsAlbProvider` as a default export.

  It can now be used like this in your backend: `backend.add(import('@backstage/plugin-auth-backend-module-aws-alb-provider'));`

- Updated dependencies
  - @backstage/backend-common@0.21.7-next.1
  - @backstage/plugin-auth-backend@0.22.4-next.1
  - @backstage/backend-plugin-api@0.6.17-next.1
  - @backstage/plugin-auth-node@0.4.12-next.1
  - @backstage/errors@1.2.4

## 0.1.9-next.0

### Patch Changes

- Updated dependencies
  - @backstage/backend-common@0.21.7-next.0
  - @backstage/backend-plugin-api@0.6.17-next.0
  - @backstage/errors@1.2.4
  - @backstage/plugin-auth-backend@0.22.4-next.0
  - @backstage/plugin-auth-node@0.4.12-next.0

## 0.1.8

### Patch Changes

- Updated dependencies
  - @backstage/plugin-auth-backend@0.22.3
  - @backstage/plugin-auth-node@0.4.11
  - @backstage/backend-common@0.21.6
  - @backstage/backend-plugin-api@0.6.16
  - @backstage/errors@1.2.4

## 0.1.7

### Patch Changes

- Updated dependencies
  - @backstage/backend-common@0.21.5
  - @backstage/plugin-auth-backend@0.22.2
  - @backstage/plugin-auth-node@0.4.10
  - @backstage/backend-plugin-api@0.6.15
  - @backstage/errors@1.2.4

## 0.1.6

### Patch Changes

- Updated dependencies
  - @backstage/plugin-auth-backend@0.22.1

## 0.1.5

### Patch Changes

- 2af5354: Bump dependency `jose` to v5
- b1b012d: Fix issue with `providerInfo` not being set properly for some proxy providers, by making `providerInfo` an explicit optional return from `authenticate`
- Updated dependencies
  - @backstage/backend-common@0.21.4
  - @backstage/plugin-auth-node@0.4.9
  - @backstage/errors@1.2.4
  - @backstage/backend-plugin-api@0.6.14
  - @backstage/plugin-auth-backend@0.22.0

## 0.1.5-next.2

### Patch Changes

- Updated dependencies
  - @backstage/backend-common@0.21.4-next.2
  - @backstage/plugin-auth-backend@0.22.0-next.2
  - @backstage/plugin-auth-node@0.4.9-next.2
  - @backstage/backend-plugin-api@0.6.14-next.2
  - @backstage/errors@1.2.4-next.0

## 0.1.5-next.1

### Patch Changes

- Updated dependencies
  - @backstage/backend-common@0.21.4-next.1
  - @backstage/backend-plugin-api@0.6.14-next.1
  - @backstage/plugin-auth-backend@0.22.0-next.1
  - @backstage/plugin-auth-node@0.4.9-next.1
  - @backstage/errors@1.2.4-next.0

## 0.1.4-next.0

### Patch Changes

- 2af5354: Bump dependency `jose` to v5
- b1b012d: Fix issue with `providerInfo` not being set properly for some proxy providers, by making `providerInfo` an explicit optional return from `authenticate`
- Updated dependencies
  - @backstage/backend-common@0.21.3-next.0
  - @backstage/plugin-auth-node@0.4.8-next.0
  - @backstage/errors@1.2.4-next.0
  - @backstage/backend-plugin-api@0.6.13-next.0
  - @backstage/plugin-auth-backend@0.22.0-next.0

## 0.1.0

### Minor Changes

- 23a98f8: Migrated the AWS ALB auth provider to new `@backstage/plugin-auth-backend-module-aws-alb-provider` module package.

### Patch Changes

- d309cad: Refactored to use the `jose` library for JWT handling.
- Updated dependencies
  - @backstage/backend-common@0.21.0
  - @backstage/plugin-auth-backend@0.21.0
  - @backstage/plugin-auth-node@0.4.4
  - @backstage/backend-plugin-api@0.6.10
  - @backstage/errors@1.2.3

## 0.1.0-next.2

### Patch Changes

- Updated dependencies
  - @backstage/backend-common@0.21.0-next.3
  - @backstage/plugin-auth-backend@0.21.0-next.3
  - @backstage/plugin-auth-node@0.4.4-next.3
  - @backstage/backend-plugin-api@0.6.10-next.3
  - @backstage/errors@1.2.3

## 0.1.0-next.1

### Patch Changes

- d309cad: Refactored to use the `jose` library for JWT handling.
- Updated dependencies
  - @backstage/plugin-auth-backend@0.21.0-next.2
  - @backstage/backend-common@0.21.0-next.2
  - @backstage/backend-plugin-api@0.6.10-next.2
  - @backstage/plugin-auth-node@0.4.4-next.2
  - @backstage/errors@1.2.3

## 0.1.0-next.0

### Minor Changes

- 23a98f8: Migrated the AWS ALB auth provider to new `@backstage/plugin-auth-backend-module-aws-alb-provider` module package.

### Patch Changes

- Updated dependencies
  - @backstage/backend-plugin-api@0.6.10-next.1
  - @backstage/backend-common@0.21.0-next.1
  - @backstage/plugin-auth-backend@0.20.4-next.1
  - @backstage/errors@1.2.3
  - @backstage/plugin-auth-node@0.4.4-next.1<|MERGE_RESOLUTION|>--- conflicted
+++ resolved
@@ -1,7 +1,5 @@
 # @backstage/plugin-auth-backend-module-aws-alb-provider
 
-<<<<<<< HEAD
-=======
 ## 0.4.2-next.0
 
 ### Patch Changes
@@ -12,7 +10,6 @@
   - @backstage/backend-plugin-api@1.2.1
   - @backstage/errors@1.2.7
 
->>>>>>> 66ce8958
 ## 0.4.1
 
 ### Patch Changes
