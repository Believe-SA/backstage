--- conflicted
+++ resolved
@@ -1,7 +1,5 @@
 # @backstage/plugin-techdocs-node
 
-<<<<<<< HEAD
-=======
 ## 1.13.2-next.0
 
 ### Patch Changes
@@ -17,7 +15,6 @@
   - @backstage/plugin-search-common@1.2.17
   - @backstage/plugin-techdocs-common@0.1.0
 
->>>>>>> 66ce8958
 ## 1.13.1
 
 ### Patch Changes
