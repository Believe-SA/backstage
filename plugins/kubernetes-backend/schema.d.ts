--- conflicted
+++ resolved
@@ -52,9 +52,6 @@
             /** @visibility secret  */
             serviceAccountToken?: string;
             /** @visibility frontend */
-<<<<<<< HEAD
-            authProvider: 'aws' | 'google' | 'serviceAccount' | 'azure';
-=======
             authProvider:
               | 'aws'
               | 'google'
@@ -63,7 +60,6 @@
               | 'oidc';
             /** @visibility frontend */
             oidcTokenProvider?: string;
->>>>>>> 57673ce1
             /** @visibility frontend */
             skipTLSVerify?: boolean;
           }>;
