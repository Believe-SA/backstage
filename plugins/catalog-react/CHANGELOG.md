# @backstage/plugin-catalog-react

<<<<<<< HEAD
=======
## 1.16.1-next.0

### Patch Changes

- 186d016: Add `operation` to alpha `defaultEntityContentGroups`.
- 221ddba: Fix offset pagination to reset when updating filters in `useEntityList`
- Updated dependencies
  - @backstage/core-compat-api@0.4.1-next.0
  - @backstage/catalog-client@1.9.1
  - @backstage/catalog-model@1.7.3
  - @backstage/core-components@0.17.0
  - @backstage/core-plugin-api@1.10.5
  - @backstage/errors@1.2.7
  - @backstage/frontend-plugin-api@0.10.0
  - @backstage/frontend-test-utils@0.3.0
  - @backstage/integration-react@1.2.5
  - @backstage/types@1.2.1
  - @backstage/version-bridge@1.0.11
  - @backstage/plugin-catalog-common@1.1.3
  - @backstage/plugin-permission-common@0.8.4
  - @backstage/plugin-permission-react@0.4.32

>>>>>>> 66ce8958
## 1.16.0

### Minor Changes

- 7f57365: Add support for a new entity predicate syntax when defining `filter`s related to the blueprints exported via `/alpha` for the new frontend system. For more information, see the [entity filters documentation](https://backstage.io/docs/features/software-catalog/catalog-customization#advanced-customization#entity-filters).
- ba9649a: Add a new `defaultGroup` parameter to the `EntityContentBlueprint`, here are usage examples:

  Set a default group while creating the extension:

  ```diff
  const entityKubernetesContent = EntityContentBlueprint.make({
    name: 'kubernetes',
    params: {
      defaultPath: '/kubernetes',
      defaultTitle: 'Kubernetes',
  +   defaultGroup: 'deployment',
      filter: 'kind:component,resource',
      loader: () =>
        import('./KubernetesContentPage').then(m =>
          compatWrapper(<m.KubernetesContentPage />),
        ),
    },
  });
  ```

  Disassociate an entity content from a default group:

  ```diff
  # app-config.yaml
  app:
    extensions:
      # Entity page content
  -   - entity-content:kubernetes/kubernetes
  +   - entity-content:kubernetes/kubernetes:
  +       config:
  +         group: false
  ```

  Associate an entity content with a different default or custom group than the one defined in code when the extension was created:

  ```diff
  # app-config.yaml
  app:
    extensions:
      # Entity page content
  -   - entity-content:kubernetes/kubernetes
  +   - entity-content:kubernetes/kubernetes:
  +       config:
  +         group: custom # associating this extension with a custom group id, the group should have previously been created via entity page configuration

  ```

- 247a40b: Introduces a new `EntityHeaderBlueprint` that allows you to override the default entity page header.

  ```jsx
  import { EntityHeaderBlueprint } from '@backstage/plugin-catalog-react/alpha';

  EntityHeaderBlueprint.make({
    name: 'my-default-header',
    params: {
      loader: () =>
        import('./MyDefaultHeader').then(m => <m.MyDefaultHeader />),
    },
  });
  ```

- a3d93ca: Introduces a new `EntityContentLayoutBlueprint` that creates custom entity content layouts.

  The layout components receive card elements and can render them as they see fit. Cards is an array of objects with the following properties:

  - element: `JSx.Element`;
  - type: `"peek" | "info" | "full" | undefined`;

  ### Usage example

  Creating a custom overview tab layout:

  ```tsx
  import {
    EntityContentLayoutProps,
    EntityContentLayoutBlueprint,
  } from '@backstage/plugin-catalog-react/alpha';
  // ...

  function StickyEntityContentOverviewLayout(props: EntityContentLayoutProps) {
    const { cards } = props;
    const classes = useStyles();
    return (
      <Grid container spacing={3}>
        <Grid
          className={classes.infoArea}
          xs={12}
          md={4}
          item
        >
          <Grid container spacing={3}>
            {cards
              .filter(card => card.type === 'info')
              .map((card, index) => (
                <Grid key={index} xs={12} item>
                  {card.element}
                </Grid>
              ))}
          </Grid>
        </Grid>
        <Grid xs={12} md={8} item>
          <Grid container spacing={3}>
            {cards
              .filter(card => card.type === 'peek')
              .map((card, index) => (
                <Grid key={index} className={classes.card} xs={12} md={6} item>
                  {card.element}
                </Grid>
              ))}
            {cards
              .filter(card => !card.type || card.type === 'full')
              .map((card, index) => (
                <Grid key={index} className={classes.card} xs={12} md={6} item>
                  {card.element}
                </Grid>
              ))}
          </Grid>
        </Grid>
      </Grid>
    );
  }

  export const customEntityContentOverviewStickyLayoutModule = createFrontendModule({
    pluginId: 'app',
    extensions: [
      EntityContentLayoutBlueprint.make({
        name: 'sticky',
        params: {
          // (optional) defaults the `() => false` filter function
          defaultFilter: 'kind:template'
          loader: async () => StickyEntityContentOverviewLayout,
        },
      }),
    ],
  ```

  Disabling the custom layout:

  ```yaml
  # app-config.yaml
  app:
    extensions:
      - entity-content-layout:app/sticky: false
  ```

  Overriding the custom layout filter:

  ```yaml
  # app-config.yaml
  app:
    extensions:
      - entity-content-layout:app/sticky:
          config:
            # This layout will be used only with component entities
            filter: 'kind:component'
  ```

- d78bb71: Added `hidden` prop to `EntityTagPicker`, `EntityAutocompletePicker` and `UserListPicker`.
  Added `initialFilter` prop to `EntityTagPicker` to set an initial filter for the picker.
  Added `alwaysKeepFilters` prop to `UserListPicker` to prevent filters from resetting when no entities match the initial filters.
- a3d93ca: Add an optional `type` parameter to `EntityCard` extensions. A card's type determines characteristics such as its expected size and where it will be rendered by the entity content layout.

  Initially the following three types are supported:

  - `peek`: small vertical cards that provide information at a glance, for example recent builds, deployments, and service health.
  - `info`: medium size cards with high priority and frequently used information such as common actions, entity metadata, and links.
  - `full`: Large cards that are more feature rich with more information, typically used by plugins that don't quite need the full content view and want to show a card instead.

  ### Usage examples

  Defining a default type when creating a card:

  ```diff
  const myCard = EntityCardBlueprint.make({
    name: 'myCard',
    params: {
  +   type: 'info',
      loader: import('./MyCard).then(m => { default: m.MyCard }),
    },
  });
  ```

  Changing the card type via `app-config.yaml` file:

  ```diff
  app:
    extensions:
  +   - entity-card:myPlugin/myCard:
  +       config:
  +         type: info
  ```

### Patch Changes

- bec1e15: update EntityAutocompletePicker selected options when filter value is changed externally
- 75a3551: Export CatalogAutocomplete so it can be used externally
- Updated dependencies
  - @backstage/core-components@0.17.0
  - @backstage/core-plugin-api@1.10.5
  - @backstage/frontend-plugin-api@0.10.0
  - @backstage/frontend-test-utils@0.3.0
  - @backstage/core-compat-api@0.4.0
  - @backstage/integration-react@1.2.5
  - @backstage/plugin-permission-react@0.4.32
  - @backstage/catalog-client@1.9.1
  - @backstage/catalog-model@1.7.3
  - @backstage/errors@1.2.7
  - @backstage/types@1.2.1
  - @backstage/version-bridge@1.0.11
  - @backstage/plugin-catalog-common@1.1.3
  - @backstage/plugin-permission-common@0.8.4

## 1.16.0-next.2

### Minor Changes

- 7f57365: Add support for a new entity predicate syntax when defining `filter`s related to the blueprints exported via `/alpha` for the new frontend system. For more information, see the [entity filters documentation](https://backstage.io/docs/features/software-catalog/catalog-customization#advanced-customization#entity-filters).
- 247a40b: Introduces a new `EntityHeaderBlueprint` that allows you to override the default entity page header.

  ```jsx
  import { EntityHeaderBlueprint } from '@backstage/plugin-catalog-react/alpha';

  EntityHeaderBlueprint.make({
    name: 'my-default-header',
    params: {
      loader: () =>
        import('./MyDefaultHeader').then(m => <m.MyDefaultHeader />),
    },
  });
  ```

### Patch Changes

- Updated dependencies
  - @backstage/frontend-plugin-api@0.10.0-next.2
  - @backstage/frontend-test-utils@0.3.0-next.2
  - @backstage/core-compat-api@0.4.0-next.2
  - @backstage/core-components@0.16.5-next.1
  - @backstage/catalog-client@1.9.1
  - @backstage/catalog-model@1.7.3
  - @backstage/core-plugin-api@1.10.4
  - @backstage/errors@1.2.7
  - @backstage/integration-react@1.2.5-next.0
  - @backstage/types@1.2.1
  - @backstage/version-bridge@1.0.11
  - @backstage/plugin-catalog-common@1.1.3
  - @backstage/plugin-permission-common@0.8.4
  - @backstage/plugin-permission-react@0.4.31

## 1.16.0-next.1

### Patch Changes

- bec1e15: update EntityAutocompletePicker selected options when filter value is changed externally
- 75a3551: Export CatalogAutocomplete so it can be used externally
- Updated dependencies
  - @backstage/core-components@0.16.5-next.0
  - @backstage/core-compat-api@0.3.7-next.1
  - @backstage/catalog-client@1.9.1
  - @backstage/catalog-model@1.7.3
  - @backstage/core-plugin-api@1.10.4
  - @backstage/errors@1.2.7
  - @backstage/frontend-plugin-api@0.9.6-next.1
  - @backstage/frontend-test-utils@0.2.7-next.1
  - @backstage/integration-react@1.2.4
  - @backstage/types@1.2.1
  - @backstage/version-bridge@1.0.11
  - @backstage/plugin-catalog-common@1.1.3
  - @backstage/plugin-permission-common@0.8.4
  - @backstage/plugin-permission-react@0.4.31

## 1.16.0-next.0

### Minor Changes

- ba9649a: Add a new `defaultGroup` parameter to the `EntityContentBlueprint`, here are usage examples:

  Set a default group while creating the extension:

  ```diff
  const entityKubernetesContent = EntityContentBlueprint.make({
    name: 'kubernetes',
    params: {
      defaultPath: '/kubernetes',
      defaultTitle: 'Kubernetes',
  +   defaultGroup: 'deployment',
      filter: 'kind:component,resource',
      loader: () =>
        import('./KubernetesContentPage').then(m =>
          compatWrapper(<m.KubernetesContentPage />),
        ),
    },
  });
  ```

  Disassociate an entity content from a default group:

  ```diff
  # app-config.yaml
  app:
    extensions:
      # Entity page content
  -   - entity-content:kubernetes/kubernetes
  +   - entity-content:kubernetes/kubernetes:
  +       config:
  +         group: false
  ```

  Associate an entity content with a different default or custom group than the one defined in code when the extension was created:

  ```diff
  # app-config.yaml
  app:
    extensions:
      # Entity page content
  -   - entity-content:kubernetes/kubernetes
  +   - entity-content:kubernetes/kubernetes:
  +       config:
  +         group: custom # associating this extension with a custom group id, the group should have previously been created via entity page configuration

  ```

- a3d93ca: Introduces a new `EntityContentLayoutBlueprint` that creates custom entity content layouts.

  The layout components receive card elements and can render them as they see fit. Cards is an array of objects with the following properties:

  - element: `JSx.Element`;
  - type: `"summary" | "info" | "content" | undefined`;

  ### Usage example

  Creating a custom overview tab layout:

  ```tsx
  import {
    EntityContentLayoutProps,
    EntityContentLayoutBlueprint,
  } from '@backstage/plugin-catalog-react/alpha';
  // ...

  function StickyEntityContentOverviewLayout(props: EntityContentLayoutProps) {
    const { cards } = props;
    const classes = useStyles();
    return (
      <Grid container spacing={3}>
        <Grid
          className={classes.infoArea}
          xs={12}
          md={4}
          item
        >
          <Grid container spacing={3}>
            {cards
              .filter(card => card.type === 'info')
              .map((card, index) => (
                <Grid key={index} xs={12} item>
                  {card.element}
                </Grid>
              ))}
          </Grid>
        </Grid>
        <Grid xs={12} md={8} item>
          <Grid container spacing={3}>
            {cards
              .filter(card => card.type === 'summary')
              .map((card, index) => (
                <Grid key={index} className={classes.card} xs={12} md={6} item>
                  {card.element}
                </Grid>
              ))}
            {cards
              .filter(card => !card.type || card.type === 'content')
              .map((card, index) => (
                <Grid key={index} className={classes.card} xs={12} md={6} item>
                  {card.element}
                </Grid>
              ))}
          </Grid>
        </Grid>
      </Grid>
    );
  }

  export const customEntityContentOverviewStickyLayoutModule = createFrontendModule({
    pluginId: 'app',
    extensions: [
      EntityContentLayoutBlueprint.make({
        name: 'sticky',
        params: {
          // (optional) defaults the `() => false` filter function
          defaultFilter: 'kind:template'
          loader: async () => StickyEntityContentOverviewLayout,
        },
      }),
    ],
  ```

  Disabling the custom layout:

  ```yaml
  # app-config.yaml
  app:
    extensions:
      - entity-content-layout:app/sticky: false
  ```

  Overriding the custom layout filter:

  ```yaml
  # app-config.yaml
  app:
    extensions:
      - entity-content-layout:app/sticky:
          config:
            # This layout will be used only with component entities
            filter: 'kind:component'
  ```

- d78bb71: Added `hidden` prop to `EntityTagPicker`, `EntityAutocompletePicker` and `UserListPicker`.
  Added `initialFilter` prop to `EntityTagPicker` to set an initial filter for the picker.
  Added `alwaysKeepFilters` prop to `UserListPicker` to prevent filters from resetting when no entities match the initial filters.
- a3d93ca: Add an optional `type` parameter to `EntityCard` extensions. A card's type determines characteristics such as its expected size and where it will be rendered by the entity content layout.

  Initially the following three types are supported:

  - `summary`: small vertical cards that provide information at a glance, for example recent builds, deployments, and service health.
  - `info`: medium size cards with high priority and frequently used information such as common actions, entity metadata, and links.
  - `content`: Large cards that are more feature rich with more information, typically used by plugins that don't quite need the content content view and want to show a card instead.

  ### Usage examples

  Defining a default type when creating a card:

  ```diff
  const myCard = EntityCardBlueprint.make({
    name: 'myCard',
    params: {
  +   type: 'info',
      loader: import('./MyCard).then(m => { default: m.MyCard }),
    },
  });
  ```

  Changing the card type via `app-config.yaml` file:

  ```diff
  app:
    extensions:
  +   - entity-card:myPlugin/myCard:
  +       config:
  +         type: info
  ```

### Patch Changes

- Updated dependencies
  - @backstage/frontend-plugin-api@0.9.6-next.0
  - @backstage/core-compat-api@0.3.7-next.0
  - @backstage/frontend-test-utils@0.2.7-next.0
  - @backstage/integration-react@1.2.4

## 1.15.2

### Patch Changes

- b07756e: The Entity Page now retains the visibility of the Inspect Dialog after a reload. This allows sharing the URL with the dialog open.
- 58ec9e7: Removed older versions of React packages as a preparatory step for upgrading to React 19. This commit does not introduce any functional changes, but removes dependencies on previous React versions, allowing for a cleaner upgrade path in subsequent commits.
- Updated dependencies
  - @backstage/core-components@0.16.4
  - @backstage/frontend-plugin-api@0.9.5
  - @backstage/frontend-test-utils@0.2.6
  - @backstage/integration-react@1.2.4
  - @backstage/core-compat-api@0.3.6
  - @backstage/core-plugin-api@1.10.4
  - @backstage/plugin-permission-react@0.4.31
  - @backstage/version-bridge@1.0.11
  - @backstage/catalog-client@1.9.1
  - @backstage/catalog-model@1.7.3
  - @backstage/errors@1.2.7
  - @backstage/types@1.2.1
  - @backstage/plugin-catalog-common@1.1.3
  - @backstage/plugin-permission-common@0.8.4

## 1.15.2-next.3

### Patch Changes

- Updated dependencies
  - @backstage/frontend-plugin-api@0.9.5-next.3
  - @backstage/core-compat-api@0.3.6-next.3
  - @backstage/catalog-client@1.9.1
  - @backstage/catalog-model@1.7.3
  - @backstage/core-components@0.16.4-next.1
  - @backstage/core-plugin-api@1.10.4-next.0
  - @backstage/errors@1.2.7
  - @backstage/frontend-test-utils@0.2.6-next.3
  - @backstage/integration-react@1.2.4-next.0
  - @backstage/types@1.2.1
  - @backstage/version-bridge@1.0.11-next.0
  - @backstage/plugin-catalog-common@1.1.3
  - @backstage/plugin-permission-common@0.8.4
  - @backstage/plugin-permission-react@0.4.31-next.0

## 1.15.2-next.2

### Patch Changes

- b07756e: The Entity Page now retains the visibility of the Inspect Dialog after a reload. This allows sharing the URL with the dialog open.
- Updated dependencies
  - @backstage/core-components@0.16.4-next.1
  - @backstage/catalog-client@1.9.1
  - @backstage/catalog-model@1.7.3
  - @backstage/core-compat-api@0.3.6-next.2
  - @backstage/core-plugin-api@1.10.4-next.0
  - @backstage/errors@1.2.7
  - @backstage/frontend-plugin-api@0.9.5-next.2
  - @backstage/frontend-test-utils@0.2.6-next.2
  - @backstage/integration-react@1.2.4-next.0
  - @backstage/types@1.2.1
  - @backstage/version-bridge@1.0.11-next.0
  - @backstage/plugin-catalog-common@1.1.3
  - @backstage/plugin-permission-common@0.8.4
  - @backstage/plugin-permission-react@0.4.31-next.0

## 1.15.2-next.1

### Patch Changes

- 58ec9e7: Removed older versions of React packages as a preparatory step for upgrading to React 19. This commit does not introduce any functional changes, but removes dependencies on previous React versions, allowing for a cleaner upgrade path in subsequent commits.
- Updated dependencies
  - @backstage/core-components@0.16.4-next.0
  - @backstage/frontend-plugin-api@0.9.5-next.1
  - @backstage/frontend-test-utils@0.2.6-next.1
  - @backstage/integration-react@1.2.4-next.0
  - @backstage/core-compat-api@0.3.6-next.1
  - @backstage/core-plugin-api@1.10.4-next.0
  - @backstage/plugin-permission-react@0.4.31-next.0
  - @backstage/version-bridge@1.0.11-next.0
  - @backstage/catalog-client@1.9.1
  - @backstage/catalog-model@1.7.3
  - @backstage/errors@1.2.7
  - @backstage/types@1.2.1
  - @backstage/plugin-catalog-common@1.1.3
  - @backstage/plugin-permission-common@0.8.4

## 1.15.2-next.0

### Patch Changes

- Updated dependencies
  - @backstage/frontend-plugin-api@0.9.5-next.0
  - @backstage/catalog-client@1.9.1
  - @backstage/catalog-model@1.7.3
  - @backstage/core-compat-api@0.3.6-next.0
  - @backstage/core-components@0.16.3
  - @backstage/core-plugin-api@1.10.3
  - @backstage/errors@1.2.7
  - @backstage/frontend-test-utils@0.2.6-next.0
  - @backstage/integration-react@1.2.3
  - @backstage/types@1.2.1
  - @backstage/version-bridge@1.0.10
  - @backstage/plugin-catalog-common@1.1.3
  - @backstage/plugin-permission-common@0.8.4
  - @backstage/plugin-permission-react@0.4.30

## 1.15.1

### Patch Changes

- aaf6508: Creates new CatalogAutocomplete component in catalog-react that aligns with Select component UI for consistent a dropdown UI for all catalog filters.
- cbfc0a4: Fixed an issue where the `<EntityListProvider />` in `offset` mode would unnecessarily re-fetch data when the filter didn't change, causing a flicker effect.
- Updated dependencies
  - @backstage/frontend-plugin-api@0.9.4
  - @backstage/core-plugin-api@1.10.3
  - @backstage/types@1.2.1
  - @backstage/core-components@0.16.3
  - @backstage/catalog-client@1.9.1
  - @backstage/catalog-model@1.7.3
  - @backstage/core-compat-api@0.3.5
  - @backstage/errors@1.2.7
  - @backstage/frontend-test-utils@0.2.5
  - @backstage/integration-react@1.2.3
  - @backstage/version-bridge@1.0.10
  - @backstage/plugin-catalog-common@1.1.3
  - @backstage/plugin-permission-common@0.8.4
  - @backstage/plugin-permission-react@0.4.30

## 1.15.1-next.1

### Patch Changes

- Updated dependencies
  - @backstage/frontend-plugin-api@0.9.4-next.0
  - @backstage/core-plugin-api@1.10.3-next.0
  - @backstage/types@1.2.1-next.0
  - @backstage/core-compat-api@0.3.5-next.0
  - @backstage/frontend-test-utils@0.2.5-next.0
  - @backstage/core-components@0.16.3-next.0
  - @backstage/integration-react@1.2.3-next.0
  - @backstage/plugin-permission-react@0.4.30-next.0
  - @backstage/catalog-model@1.7.3-next.0
  - @backstage/errors@1.2.7-next.0
  - @backstage/plugin-permission-common@0.8.4-next.0
  - @backstage/catalog-client@1.9.1-next.0
  - @backstage/plugin-catalog-common@1.1.3-next.0
  - @backstage/version-bridge@1.0.10

## 1.15.1-next.0

### Patch Changes

- cbfc0a4: Fixed an issue where the `<EntityListProvider />` in `offset` mode would unnecessarily re-fetch data when the filter didn't change, causing a flicker effect.
- Updated dependencies
  - @backstage/integration-react@1.2.2
  - @backstage/core-compat-api@0.3.4

## 1.15.0

### Minor Changes

- 1ffb9f3: Update `EntityKindFilter` to include a `label` field with the properly capitalized Kind facet string
- ceaf602: Sort EntityTypePicker by default

### Patch Changes

- d97a2cd: Fixed an issue causing the `EntityOwnerPicker` to reset scrolling when more elements are loaded.
- c36bd35: Internal refactor to break potential circular imports
- f18c67d: Fix catalog filtering to allow searching entities by display name
- 95092a6: Fixed an issue where `<CatalogFilterLayout.Filters />` would re-render its children on page load for smaller screens, potentially leading to unnecessary additional backend requests.
- 4a43398: Fixed an issue where the `EntityOwnerPicker` component failed to load when the `mode` prop was set to `owners-only`. In this mode, the `EntityOwnerPicker` does not load details about the owners, such as `displayName` or `title`. To display these details, use `mode=all` instead.
- Updated dependencies
  - @backstage/catalog-client@1.9.0
  - @backstage/core-compat-api@0.3.4
  - @backstage/frontend-plugin-api@0.9.3
  - @backstage/core-components@0.16.2
  - @backstage/errors@1.2.6
  - @backstage/catalog-model@1.7.2
  - @backstage/core-plugin-api@1.10.2
  - @backstage/frontend-test-utils@0.2.4
  - @backstage/integration-react@1.2.2
  - @backstage/types@1.2.0
  - @backstage/version-bridge@1.0.10
  - @backstage/plugin-catalog-common@1.1.2
  - @backstage/plugin-permission-common@0.8.3
  - @backstage/plugin-permission-react@0.4.29

## 1.14.3-next.2

### Patch Changes

- 95092a6: Fixed an issue where `<CatalogFilterLayout.Filters />` would re-render its children on page load for smaller screens, potentially leading to unnecessary additional backend requests.
- 4a43398: Fixed an issue where the `EntityOwnerPicker` component failed to load when the `mode` prop was set to `owners-only`. In this mode, the `EntityOwnerPicker` does not load details about the owners, such as `displayName` or `title`. To display these details, use `mode=all` instead.
- Updated dependencies
  - @backstage/core-compat-api@0.3.4-next.2
  - @backstage/errors@1.2.6-next.0
  - @backstage/catalog-client@1.9.0-next.2
  - @backstage/catalog-model@1.7.2-next.0
  - @backstage/core-components@0.16.2-next.2
  - @backstage/core-plugin-api@1.10.2-next.0
  - @backstage/frontend-plugin-api@0.9.3-next.2
  - @backstage/frontend-test-utils@0.2.4-next.2
  - @backstage/integration-react@1.2.2-next.1
  - @backstage/types@1.2.0
  - @backstage/version-bridge@1.0.10
  - @backstage/plugin-catalog-common@1.1.2-next.0
  - @backstage/plugin-permission-common@0.8.3-next.0
  - @backstage/plugin-permission-react@0.4.29-next.0

## 1.14.3-next.1

### Patch Changes

- d97a2cd: Fixed an issue causing the `EntityOwnerPicker` to reset scrolling when more elements are loaded.
- Updated dependencies
  - @backstage/catalog-client@1.9.0-next.1
  - @backstage/core-components@0.16.2-next.1
  - @backstage/catalog-model@1.7.1
  - @backstage/core-compat-api@0.3.4-next.1
  - @backstage/core-plugin-api@1.10.1
  - @backstage/errors@1.2.5
  - @backstage/frontend-plugin-api@0.9.3-next.1
  - @backstage/frontend-test-utils@0.2.4-next.1
  - @backstage/integration-react@1.2.2-next.0
  - @backstage/types@1.2.0
  - @backstage/version-bridge@1.0.10
  - @backstage/plugin-catalog-common@1.1.1
  - @backstage/plugin-permission-common@0.8.2
  - @backstage/plugin-permission-react@0.4.28

## 1.14.3-next.0

### Patch Changes

- f18c67d: Fix catalog filtering to allow searching entities by display name
- Updated dependencies
  - @backstage/frontend-plugin-api@0.9.3-next.0
  - @backstage/catalog-client@1.8.1-next.0
  - @backstage/catalog-model@1.7.1
  - @backstage/core-compat-api@0.3.4-next.0
  - @backstage/core-components@0.16.2-next.0
  - @backstage/core-plugin-api@1.10.1
  - @backstage/errors@1.2.5
  - @backstage/frontend-test-utils@0.2.4-next.0
  - @backstage/integration-react@1.2.2-next.0
  - @backstage/types@1.2.0
  - @backstage/version-bridge@1.0.10
  - @backstage/plugin-catalog-common@1.1.1
  - @backstage/plugin-permission-common@0.8.2
  - @backstage/plugin-permission-react@0.4.28

## 1.14.1

### Patch Changes

- 9cc82c0: Fixed bug in `EntityDisplayName` where text was overflowing.
- 6fcbb3b: Ensure EntityDisplayName component link receives underline on hover.
- 9670906: Improve UI consistency of default catalog filters
- Updated dependencies
  - @backstage/catalog-client@1.8.0
  - @backstage/types@1.2.0
  - @backstage/core-components@0.16.0
  - @backstage/plugin-permission-common@0.8.2
  - @backstage/catalog-model@1.7.1
  - @backstage/core-compat-api@0.3.2
  - @backstage/core-plugin-api@1.10.1
  - @backstage/errors@1.2.5
  - @backstage/frontend-plugin-api@0.9.1
  - @backstage/frontend-test-utils@0.2.2
  - @backstage/integration-react@1.2.1
  - @backstage/version-bridge@1.0.10
  - @backstage/plugin-catalog-common@1.1.1
  - @backstage/plugin-permission-react@0.4.28

## 1.14.1-next.3

### Patch Changes

- 6fcbb3b: Ensure EntityDisplayName component link receives underline on hover.
- 9670906: Improve UI consistency of default catalog filters
- Updated dependencies
  - @backstage/core-components@0.16.0-next.2
  - @backstage/core-compat-api@0.3.2-next.2
  - @backstage/catalog-client@1.8.0-next.1
  - @backstage/catalog-model@1.7.0
  - @backstage/core-plugin-api@1.10.0
  - @backstage/errors@1.2.4
  - @backstage/frontend-plugin-api@0.9.1-next.2
  - @backstage/frontend-test-utils@0.2.2-next.2
  - @backstage/integration-react@1.2.0
  - @backstage/types@1.1.1
  - @backstage/version-bridge@1.0.10
  - @backstage/plugin-catalog-common@1.1.0
  - @backstage/plugin-permission-common@0.8.1
  - @backstage/plugin-permission-react@0.4.27

## 1.14.1-next.2

### Patch Changes

- Updated dependencies
  - @backstage/catalog-client@1.8.0-next.1
  - @backstage/catalog-model@1.7.0
  - @backstage/core-compat-api@0.3.2-next.1
  - @backstage/core-components@0.16.0-next.1
  - @backstage/core-plugin-api@1.10.0
  - @backstage/errors@1.2.4
  - @backstage/frontend-plugin-api@0.9.1-next.1
  - @backstage/frontend-test-utils@0.2.2-next.1
  - @backstage/integration-react@1.2.0
  - @backstage/types@1.1.1
  - @backstage/version-bridge@1.0.10
  - @backstage/plugin-catalog-common@1.1.0
  - @backstage/plugin-permission-common@0.8.1
  - @backstage/plugin-permission-react@0.4.27

## 1.14.1-next.1

### Patch Changes

- Updated dependencies
  - @backstage/catalog-client@1.8.0-next.0
  - @backstage/catalog-model@1.7.0
  - @backstage/core-compat-api@0.3.2-next.1
  - @backstage/core-components@0.16.0-next.1
  - @backstage/core-plugin-api@1.10.0
  - @backstage/errors@1.2.4
  - @backstage/frontend-plugin-api@0.9.1-next.1
  - @backstage/frontend-test-utils@0.2.2-next.1
  - @backstage/integration-react@1.2.0
  - @backstage/types@1.1.1
  - @backstage/version-bridge@1.0.10
  - @backstage/plugin-catalog-common@1.1.0
  - @backstage/plugin-permission-common@0.8.1
  - @backstage/plugin-permission-react@0.4.27

## 1.14.1-next.0

### Patch Changes

- Updated dependencies
  - @backstage/core-components@0.16.0-next.0
  - @backstage/catalog-client@1.8.0-next.0
  - @backstage/catalog-model@1.7.0
  - @backstage/core-compat-api@0.3.2-next.0
  - @backstage/core-plugin-api@1.10.0
  - @backstage/errors@1.2.4
  - @backstage/frontend-plugin-api@0.9.1-next.0
  - @backstage/frontend-test-utils@0.2.2-next.0
  - @backstage/integration-react@1.2.0
  - @backstage/types@1.1.1
  - @backstage/version-bridge@1.0.10
  - @backstage/plugin-catalog-common@1.1.0
  - @backstage/plugin-permission-common@0.8.1
  - @backstage/plugin-permission-react@0.4.27

## 1.14.0

### Minor Changes

- 0801db6: Add catalog service mocks under the `/testUtils` subpath export.

  You can now use e.g. `const catalog = catalogApiMock.mock()` in your test and then do assertions on `catalog.getEntities` without awkward type casting.

- 6812980: Added a new prop, `disableTooltip` to the `EntityRefLink` component

### Patch Changes

- e969dc7: Move `@types/react` to a peer dependency.
- Updated dependencies
  - @backstage/core-components@0.15.1
  - @backstage/frontend-plugin-api@0.9.0
  - @backstage/frontend-test-utils@0.2.1
  - @backstage/integration-react@1.2.0
  - @backstage/core-compat-api@0.3.1
  - @backstage/core-plugin-api@1.10.0
  - @backstage/plugin-permission-react@0.4.27
  - @backstage/version-bridge@1.0.10
  - @backstage/catalog-client@1.7.1
  - @backstage/catalog-model@1.7.0
  - @backstage/errors@1.2.4
  - @backstage/types@1.1.1
  - @backstage/plugin-catalog-common@1.1.0
  - @backstage/plugin-permission-common@0.8.1

## 1.14.0-next.2

### Minor Changes

- 0801db6: Add catalog service mocks under the `/testUtils` subpath export.

  You can now use e.g. `const catalog = catalogApiMock.mock()` in your test and then do assertions on `catalog.getEntities` without awkward type casting.

### Patch Changes

- Updated dependencies
  - @backstage/frontend-test-utils@0.2.1-next.2
  - @backstage/catalog-client@1.7.1-next.0
  - @backstage/catalog-model@1.7.0
  - @backstage/core-compat-api@0.3.1-next.2
  - @backstage/core-components@0.15.1-next.2
  - @backstage/core-plugin-api@1.10.0-next.1
  - @backstage/errors@1.2.4
  - @backstage/frontend-plugin-api@0.9.0-next.2
  - @backstage/integration-react@1.2.0-next.2
  - @backstage/types@1.1.1
  - @backstage/version-bridge@1.0.10-next.0
  - @backstage/plugin-catalog-common@1.1.0
  - @backstage/plugin-permission-common@0.8.1
  - @backstage/plugin-permission-react@0.4.27-next.1

## 1.14.0-next.1

### Minor Changes

- 6812980: Added a new prop, `disableTooltip` to the `EntityRefLink` component

### Patch Changes

- e969dc7: Move `@types/react` to a peer dependency.
- Updated dependencies
  - @backstage/core-components@0.15.1-next.1
  - @backstage/frontend-plugin-api@0.9.0-next.1
  - @backstage/integration-react@1.2.0-next.1
  - @backstage/core-compat-api@0.3.1-next.1
  - @backstage/core-plugin-api@1.10.0-next.1
  - @backstage/plugin-permission-react@0.4.27-next.1
  - @backstage/version-bridge@1.0.10-next.0
  - @backstage/catalog-client@1.7.0
  - @backstage/catalog-model@1.7.0
  - @backstage/errors@1.2.4
  - @backstage/types@1.1.1
  - @backstage/plugin-catalog-common@1.1.0
  - @backstage/plugin-permission-common@0.8.1

## 1.13.1-next.0

### Patch Changes

- Updated dependencies
  - @backstage/frontend-plugin-api@0.9.0-next.0
  - @backstage/core-compat-api@0.3.1-next.0
  - @backstage/core-components@0.15.1-next.0
  - @backstage/core-plugin-api@1.10.0-next.0
  - @backstage/catalog-client@1.7.0
  - @backstage/catalog-model@1.7.0
  - @backstage/errors@1.2.4
  - @backstage/integration-react@1.1.32-next.0
  - @backstage/types@1.1.1
  - @backstage/version-bridge@1.0.9
  - @backstage/plugin-catalog-common@1.1.0
  - @backstage/plugin-permission-common@0.8.1
  - @backstage/plugin-permission-react@0.4.27-next.0

## 1.13.0

### Minor Changes

- 78475c3: Allow offset mode paging in entity list provider

### Patch Changes

- c891b69: Add `FavoriteToggle` in `core-components` to standardise favorite marking
- fec8b57: Updated exports to use the new type parameters for extensions and extension blueprints.
- b537bd7: Allow custom star icons to be provided via the `star` and `unstarred` icon overrides. See how to override existing icons in the [Backstage documentation](https://backstage.io/docs/getting-started/app-custom-theme/#custom-icons).
- 836127c: Updated dependency `@testing-library/react` to `^16.0.0`.
- 5446061: The `/alpha` export no longer export extension creators for the new frontend system, existing usage should be switched to use the equivalent extension blueprint instead. For more information see the [new frontend system 1.30 migration documentation](https://backstage.io/docs/frontend-system/architecture/migrations#130).
- a159180: Added missing items to `overridableComponents`
- ae9b6cb: Small internal fix to better work with recent `lodash` versions
- Updated dependencies
  - @backstage/core-components@0.15.0
  - @backstage/frontend-plugin-api@0.8.0
  - @backstage/core-compat-api@0.3.0
  - @backstage/integration-react@1.1.31
  - @backstage/catalog-model@1.7.0
  - @backstage/catalog-client@1.7.0
  - @backstage/plugin-catalog-common@1.1.0
  - @backstage/core-plugin-api@1.9.4
  - @backstage/version-bridge@1.0.9
  - @backstage/plugin-permission-react@0.4.26
  - @backstage/errors@1.2.4
  - @backstage/types@1.1.1
  - @backstage/plugin-permission-common@0.8.1

## 1.13.0-next.2

### Minor Changes

- 78475c3: Allow offset mode paging in entity list provider

### Patch Changes

- c891b69: Add `FavoriteToggle` in `core-components` to standardise favorite marking
- b537bd7: Allow custom star icons to be provided via the `star` and `unstarred` icon overrides. See how to override existing icons in the [Backstage documentation](https://backstage.io/docs/getting-started/app-custom-theme/#custom-icons).
- 836127c: Updated dependency `@testing-library/react` to `^16.0.0`.
- Updated dependencies
  - @backstage/core-components@0.14.11-next.1
  - @backstage/integration-react@1.1.31-next.0
  - @backstage/catalog-client@1.7.0-next.1
  - @backstage/core-compat-api@0.3.0-next.2
  - @backstage/core-plugin-api@1.9.4-next.0
  - @backstage/frontend-plugin-api@0.8.0-next.2
  - @backstage/version-bridge@1.0.9-next.0
  - @backstage/plugin-permission-react@0.4.26-next.0
  - @backstage/catalog-model@1.6.0
  - @backstage/errors@1.2.4
  - @backstage/types@1.1.1
  - @backstage/plugin-catalog-common@1.0.26
  - @backstage/plugin-permission-common@0.8.1

## 1.12.4-next.1

### Patch Changes

- ae9b6cb: Small internal fix to better work with recent `lodash` versions
- Updated dependencies
  - @backstage/frontend-plugin-api@0.8.0-next.1
  - @backstage/core-compat-api@0.3.0-next.1
  - @backstage/catalog-client@1.6.7-next.0
  - @backstage/core-components@0.14.11-next.0
  - @backstage/catalog-model@1.6.0
  - @backstage/core-plugin-api@1.9.3
  - @backstage/errors@1.2.4
  - @backstage/integration-react@1.1.30
  - @backstage/types@1.1.1
  - @backstage/version-bridge@1.0.8
  - @backstage/plugin-catalog-common@1.0.26
  - @backstage/plugin-permission-common@0.8.1
  - @backstage/plugin-permission-react@0.4.25

## 1.12.4-next.0

### Patch Changes

- fec8b57: Updated exports to use the new type parameters for extensions and extension blueprints.
- 5446061: The `/alpha` export no longer export extension creators for the new frontend system, existing usage should be switched to use the equivalent extension blueprint instead. For more information see the [new frontend system 1.30 migration documentation](https://backstage.io/docs/frontend-system/architecture/migrations#130).
- Updated dependencies
  - @backstage/frontend-plugin-api@0.8.0-next.0
  - @backstage/core-compat-api@0.2.9-next.0
  - @backstage/catalog-client@1.6.6
  - @backstage/catalog-model@1.6.0
  - @backstage/core-components@0.14.10
  - @backstage/core-plugin-api@1.9.3
  - @backstage/errors@1.2.4
  - @backstage/integration-react@1.1.30
  - @backstage/types@1.1.1
  - @backstage/version-bridge@1.0.8
  - @backstage/plugin-catalog-common@1.0.26
  - @backstage/plugin-permission-common@0.8.1
  - @backstage/plugin-permission-react@0.4.25

## 1.12.3

### Patch Changes

- 7bd27e1: Deprecate the old pattern of `create*Extension`, and replace it with the equivalent Blueprint implementation instead.
- 31bfc44: Updated alpha definitions of extension data references.
- 7ca331c: Correct `EntityDisplayName`'s icon alignment with the text.
- 9b89b82: Internal refactor to remove unnecessary `routable` prop in the implementation of the `createEntityContentExtension` alpha export.
- bebd569: Fix extra divider displayed on user list picker component
- 519b8e0: Added utilities for converting existing entity card and content extensions to the new frontend system. This is in particular useful when used in combination with the new `convertLegacyPlugin` utility from `@backstage/core-compat-api`.
- d001a42: Fix label related accessibility issues with `FavorityEntity`
- 012e3eb: Entity page extensions created for the new frontend system via the `/alpha` exports will now be enabled by default.
- 6349099: Added config input type to the extensions
- Updated dependencies
  - @backstage/frontend-plugin-api@0.7.0
  - @backstage/core-components@0.14.10
  - @backstage/plugin-permission-common@0.8.1
  - @backstage/core-compat-api@0.2.8
  - @backstage/catalog-model@1.6.0
  - @backstage/catalog-client@1.6.6
  - @backstage/core-plugin-api@1.9.3
  - @backstage/errors@1.2.4
  - @backstage/integration-react@1.1.30
  - @backstage/types@1.1.1
  - @backstage/version-bridge@1.0.8
  - @backstage/plugin-catalog-common@1.0.26
  - @backstage/plugin-permission-react@0.4.25

## 1.12.3-next.3

### Patch Changes

- Updated dependencies
  - @backstage/frontend-plugin-api@0.7.0-next.3
  - @backstage/catalog-model@1.6.0-next.0
  - @backstage/catalog-client@1.6.6-next.0
  - @backstage/core-components@0.14.10-next.0
  - @backstage/core-plugin-api@1.9.3
  - @backstage/errors@1.2.4
  - @backstage/integration-react@1.1.30-next.0
  - @backstage/types@1.1.1
  - @backstage/version-bridge@1.0.8
  - @backstage/plugin-catalog-common@1.0.26-next.2
  - @backstage/plugin-permission-common@0.8.1-next.1
  - @backstage/plugin-permission-react@0.4.25-next.1

## 1.12.3-next.2

### Patch Changes

- 012e3eb: Entity page extensions created for the new frontend system via the `/alpha` exports will now be enabled by default.
- Updated dependencies
  - @backstage/frontend-plugin-api@0.7.0-next.2
  - @backstage/plugin-permission-common@0.8.1-next.1
  - @backstage/plugin-catalog-common@1.0.26-next.1
  - @backstage/plugin-permission-react@0.4.25-next.1
  - @backstage/catalog-client@1.6.5
  - @backstage/catalog-model@1.5.0
  - @backstage/core-components@0.14.10-next.0
  - @backstage/core-plugin-api@1.9.3
  - @backstage/errors@1.2.4
  - @backstage/integration-react@1.1.30-next.0
  - @backstage/types@1.1.1
  - @backstage/version-bridge@1.0.8

## 1.12.3-next.1

### Patch Changes

- 7ca331c: Correct `EntityDisplayName`'s icon alignment with the text.
- 6349099: Added config input type to the extensions
- Updated dependencies
  - @backstage/plugin-permission-common@0.8.1-next.0
  - @backstage/frontend-plugin-api@0.6.8-next.1
  - @backstage/plugin-catalog-common@1.0.26-next.0
  - @backstage/plugin-permission-react@0.4.25-next.0
  - @backstage/catalog-client@1.6.5
  - @backstage/catalog-model@1.5.0
  - @backstage/core-components@0.14.10-next.0
  - @backstage/core-plugin-api@1.9.3
  - @backstage/errors@1.2.4
  - @backstage/integration-react@1.1.30-next.0
  - @backstage/types@1.1.1
  - @backstage/version-bridge@1.0.8

## 1.12.3-next.0

### Patch Changes

- 31bfc44: Updated alpha definitions of extension data references.
- 9b89b82: Internal refactor to remove unnecessary `routable` prop in the implementation of the `createEntityContentExtension` alpha export.
- bebd569: Fix extra divider displayed on user list picker component
- Updated dependencies
  - @backstage/frontend-plugin-api@0.6.8-next.0
  - @backstage/core-components@0.14.10-next.0
  - @backstage/catalog-client@1.6.5
  - @backstage/catalog-model@1.5.0
  - @backstage/core-plugin-api@1.9.3
  - @backstage/errors@1.2.4
  - @backstage/integration-react@1.1.30-next.0
  - @backstage/types@1.1.1
  - @backstage/version-bridge@1.0.8
  - @backstage/plugin-catalog-common@1.0.25
  - @backstage/plugin-permission-common@0.8.0
  - @backstage/plugin-permission-react@0.4.24

## 1.12.2

### Patch Changes

- 06c0956: Support i18n for catalog and catalog-react plugins
- 2030962: Make EntityOwnerPicker display metadata.title or spec.profile.displayName for mode=only-owners instead of metadata.name
- Updated dependencies
  - @backstage/plugin-permission-common@0.8.0
  - @backstage/core-components@0.14.9
  - @backstage/plugin-permission-react@0.4.24
  - @backstage/plugin-catalog-common@1.0.25
  - @backstage/frontend-plugin-api@0.6.7
  - @backstage/integration-react@1.1.29
  - @backstage/catalog-client@1.6.5
  - @backstage/catalog-model@1.5.0
  - @backstage/core-plugin-api@1.9.3
  - @backstage/errors@1.2.4
  - @backstage/types@1.1.1
  - @backstage/version-bridge@1.0.8

## 1.12.2-next.2

### Patch Changes

- Updated dependencies
  - @backstage/core-components@0.14.9-next.1
  - @backstage/frontend-plugin-api@0.6.7-next.1
  - @backstage/integration-react@1.1.29-next.0

## 1.12.2-next.1

### Patch Changes

- 06c0956: Support i18n for catalog and catalog-react plugins
- Updated dependencies
  - @backstage/core-components@0.14.9-next.0
  - @backstage/core-plugin-api@1.9.3
  - @backstage/catalog-client@1.6.5
  - @backstage/catalog-model@1.5.0
  - @backstage/errors@1.2.4
  - @backstage/frontend-plugin-api@0.6.7-next.0
  - @backstage/integration-react@1.1.29-next.0
  - @backstage/types@1.1.1
  - @backstage/version-bridge@1.0.8
  - @backstage/plugin-catalog-common@1.0.24
  - @backstage/plugin-permission-common@0.7.14
  - @backstage/plugin-permission-react@0.4.23

## 1.12.2-next.0

### Patch Changes

- 2030962: Make EntityOwnerPicker display metadata.title or spec.profile.displayName for mode=only-owners instead of metadata.name
- Updated dependencies
  - @backstage/core-components@0.14.9-next.0
  - @backstage/frontend-plugin-api@0.6.7-next.0
  - @backstage/integration-react@1.1.29-next.0
  - @backstage/core-plugin-api@1.9.3
  - @backstage/catalog-client@1.6.5
  - @backstage/catalog-model@1.5.0
  - @backstage/errors@1.2.4
  - @backstage/types@1.1.1
  - @backstage/version-bridge@1.0.8
  - @backstage/plugin-catalog-common@1.0.24
  - @backstage/plugin-permission-common@0.7.14
  - @backstage/plugin-permission-react@0.4.23

## 1.12.1

### Patch Changes

- d44a20a: Added additional plugin metadata to `package.json`.
- fa8560e: Prevents Autocomplete dropdown from overlapping sidebar on hovering it
- Updated dependencies
  - @backstage/core-components@0.14.8
  - @backstage/core-plugin-api@1.9.3
  - @backstage/plugin-permission-common@0.7.14
  - @backstage/plugin-permission-react@0.4.23
  - @backstage/plugin-catalog-common@1.0.24
  - @backstage/integration-react@1.1.28
  - @backstage/frontend-plugin-api@0.6.6
  - @backstage/catalog-client@1.6.5
  - @backstage/catalog-model@1.5.0
  - @backstage/errors@1.2.4
  - @backstage/types@1.1.1
  - @backstage/version-bridge@1.0.8

## 1.12.1-next.2

### Patch Changes

- d44a20a: Added additional plugin metadata to `package.json`.
- fa8560e: Prevents Autocomplete dropdown from overlapping sidebar on hovering it
- Updated dependencies
  - @backstage/core-components@0.14.8-next.2
  - @backstage/plugin-permission-common@0.7.14-next.0
  - @backstage/plugin-permission-react@0.4.23-next.1
  - @backstage/plugin-catalog-common@1.0.24-next.0
  - @backstage/integration-react@1.1.28-next.1
  - @backstage/frontend-plugin-api@0.6.6-next.2
  - @backstage/catalog-client@1.6.5
  - @backstage/catalog-model@1.5.0
  - @backstage/core-plugin-api@1.9.3-next.0
  - @backstage/errors@1.2.4
  - @backstage/types@1.1.1
  - @backstage/version-bridge@1.0.8

## 1.12.1-next.1

### Patch Changes

- Updated dependencies
  - @backstage/core-components@0.14.8-next.1
  - @backstage/core-plugin-api@1.9.3-next.0
  - @backstage/frontend-plugin-api@0.6.6-next.1
  - @backstage/integration-react@1.1.28-next.0
  - @backstage/plugin-permission-react@0.4.23-next.0
  - @backstage/catalog-client@1.6.5
  - @backstage/catalog-model@1.5.0
  - @backstage/errors@1.2.4
  - @backstage/types@1.1.1
  - @backstage/version-bridge@1.0.8
  - @backstage/plugin-catalog-common@1.0.23
  - @backstage/plugin-permission-common@0.7.13

## 1.12.1-next.0

### Patch Changes

- Updated dependencies
  - @backstage/core-components@0.14.8-next.0
  - @backstage/catalog-client@1.6.5
  - @backstage/catalog-model@1.5.0
  - @backstage/core-plugin-api@1.9.2
  - @backstage/errors@1.2.4
  - @backstage/frontend-plugin-api@0.6.6-next.0
  - @backstage/integration-react@1.1.27
  - @backstage/types@1.1.1
  - @backstage/version-bridge@1.0.8
  - @backstage/plugin-catalog-common@1.0.23
  - @backstage/plugin-permission-common@0.7.13
  - @backstage/plugin-permission-react@0.4.22

## 1.12.0

### Minor Changes

- 8834daf: Updated the presentation API to return a promise, in addition to the snapshot and observable that were there before. This makes it much easier to consume the API in a non-React context.

### Patch Changes

- Updated dependencies
  - @backstage/core-components@0.14.7
  - @backstage/catalog-model@1.5.0
  - @backstage/catalog-client@1.6.5
  - @backstage/frontend-plugin-api@0.6.5
  - @backstage/integration-react@1.1.27
  - @backstage/plugin-catalog-common@1.0.23

## 1.12.0-next.2

### Minor Changes

- 8834daf: Updated the presentation API to return a promise, in addition to the snapshot and observable that were there before. This makes it much easier to consume the API in a non-React context.

### Patch Changes

- Updated dependencies
  - @backstage/core-components@0.14.7-next.2
  - @backstage/frontend-plugin-api@0.6.5-next.1
  - @backstage/integration-react@1.1.27-next.0

## 1.11.4-next.1

### Patch Changes

- Updated dependencies
  - @backstage/core-components@0.14.6-next.1
  - @backstage/frontend-plugin-api@0.6.5-next.1
  - @backstage/integration-react@1.1.26

## 1.11.4-next.0

### Patch Changes

- Updated dependencies
  - @backstage/catalog-model@1.5.0-next.0
  - @backstage/core-components@0.14.5-next.0
  - @backstage/catalog-client@1.6.5-next.0
  - @backstage/plugin-catalog-common@1.0.23-next.0
  - @backstage/core-plugin-api@1.9.2
  - @backstage/errors@1.2.4
  - @backstage/frontend-plugin-api@0.6.5-next.0
  - @backstage/integration-react@1.1.26
  - @backstage/types@1.1.1
  - @backstage/version-bridge@1.0.8
  - @backstage/plugin-permission-common@0.7.13
  - @backstage/plugin-permission-react@0.4.22

## 1.11.3

### Patch Changes

- 47dec6f: Added the `no-top-level-material-ui-4-imports` ESLint rule to aid with the migration to Material UI v5
- b863830: Change behavior in EntityAutoCompletePicker to only hide filter if there are no available options. Previously the filter was hidden if there were <= 1 available options.
- abfbcfc: Updated dependency `@testing-library/react` to `^15.0.0`.
- cb1e3b0: Updated dependency `@testing-library/dom` to `^10.0.0`.
- Updated dependencies
  - @backstage/core-components@0.14.4
  - @backstage/core-plugin-api@1.9.2
  - @backstage/frontend-plugin-api@0.6.4
  - @backstage/version-bridge@1.0.8
  - @backstage/plugin-permission-react@0.4.22
  - @backstage/integration-react@1.1.26
  - @backstage/catalog-client@1.6.4
  - @backstage/catalog-model@1.4.5
  - @backstage/errors@1.2.4
  - @backstage/types@1.1.1
  - @backstage/plugin-catalog-common@1.0.22
  - @backstage/plugin-permission-common@0.7.13

## 1.11.3-next.1

### Patch Changes

- Updated dependencies
  - @backstage/catalog-client@1.6.4-next.0
  - @backstage/frontend-plugin-api@0.6.4-next.1
  - @backstage/catalog-model@1.4.5
  - @backstage/core-components@0.14.4-next.0
  - @backstage/core-plugin-api@1.9.1
  - @backstage/errors@1.2.4
  - @backstage/integration-react@1.1.26-next.0
  - @backstage/types@1.1.1
  - @backstage/version-bridge@1.0.7
  - @backstage/plugin-catalog-common@1.0.22
  - @backstage/plugin-permission-common@0.7.13
  - @backstage/plugin-permission-react@0.4.21

## 1.11.3-next.0

### Patch Changes

- Updated dependencies
  - @backstage/core-components@0.14.4-next.0
  - @backstage/catalog-client@1.6.3
  - @backstage/catalog-model@1.4.5
  - @backstage/core-plugin-api@1.9.1
  - @backstage/errors@1.2.4
  - @backstage/frontend-plugin-api@0.6.4-next.0
  - @backstage/integration-react@1.1.26-next.0
  - @backstage/types@1.1.1
  - @backstage/version-bridge@1.0.7
  - @backstage/plugin-catalog-common@1.0.22
  - @backstage/plugin-permission-common@0.7.13
  - @backstage/plugin-permission-react@0.4.21

## 1.11.2

### Patch Changes

- e8f026a: Use ESM exports of react-use library
- b5cbbb6: `EntitySearchBar` and `EntityTextFilter` have been updated accordingly to persist the status as query params, following the same pattern as the other server side
- Updated dependencies
  - @backstage/catalog-client@1.6.3
  - @backstage/core-components@0.14.3
  - @backstage/frontend-plugin-api@0.6.3
  - @backstage/integration-react@1.1.25
  - @backstage/core-plugin-api@1.9.1
  - @backstage/catalog-model@1.4.5
  - @backstage/errors@1.2.4
  - @backstage/types@1.1.1
  - @backstage/version-bridge@1.0.7
  - @backstage/plugin-catalog-common@1.0.22
  - @backstage/plugin-permission-common@0.7.13
  - @backstage/plugin-permission-react@0.4.21

## 1.11.1

### Patch Changes

- e8f026a: Use ESM exports of react-use library
- Updated dependencies
  - @backstage/catalog-client@1.6.2
  - @backstage/core-components@0.14.2
  - @backstage/frontend-plugin-api@0.6.2
  - @backstage/integration-react@1.1.25
  - @backstage/core-plugin-api@1.9.1
  - @backstage/catalog-model@1.4.5
  - @backstage/errors@1.2.4
  - @backstage/types@1.1.1
  - @backstage/version-bridge@1.0.7
  - @backstage/plugin-catalog-common@1.0.22
  - @backstage/plugin-permission-common@0.7.13
  - @backstage/plugin-permission-react@0.4.21

## 1.11.0

### Minor Changes

- 72b8827: Number of results is now directly added as the field `totalItems` on `useEntityList`.

### Patch Changes

- 930b5c1: Added 'root' and 'label' class keys for EntityAutocompletePicker, EntityOwnerPicker and EntityProcessingStatusPicker
- b2a9926: Adds an argument for which filters should be applied when fetching/counting available values
- a6e237f: Added `DefaultFilters` component
- 298953b: Added support for providing an `initiallySelectedNamespaces` which accepts an array of Namespaces to have selected by default
- Updated dependencies
  - @backstage/core-components@0.14.1
  - @backstage/errors@1.2.4
  - @backstage/integration-react@1.1.25
  - @backstage/plugin-permission-common@0.7.13
  - @backstage/catalog-client@1.6.1
  - @backstage/catalog-model@1.4.5
  - @backstage/core-plugin-api@1.9.1
  - @backstage/frontend-plugin-api@0.6.1
  - @backstage/types@1.1.1
  - @backstage/version-bridge@1.0.7
  - @backstage/plugin-catalog-common@1.0.22
  - @backstage/plugin-permission-react@0.4.21

## 1.11.0-next.2

### Minor Changes

- 72b8827: Number of results is now directly added as the field `totalItems` on `useEntityList`.

### Patch Changes

- 298953b: Added support for providing an `initiallySelectedNamespaces` which accepts an array of Namespaces to have selected by default
- Updated dependencies
  - @backstage/core-components@0.14.1-next.2
  - @backstage/catalog-client@1.6.1-next.1
  - @backstage/integration-react@1.1.25-next.2
  - @backstage/frontend-plugin-api@0.6.1-next.2
  - @backstage/catalog-model@1.4.5-next.0
  - @backstage/core-plugin-api@1.9.1-next.1
  - @backstage/errors@1.2.4-next.0
  - @backstage/types@1.1.1
  - @backstage/version-bridge@1.0.7
  - @backstage/plugin-catalog-common@1.0.22-next.1
  - @backstage/plugin-permission-common@0.7.13-next.1
  - @backstage/plugin-permission-react@0.4.21-next.1

## 1.10.1-next.1

### Patch Changes

- b2a9926: Adds an argument for which filters should be applied when fetching/counting available values
- a6e237f: Added `DefaultFilters` component
- Updated dependencies
  - @backstage/core-components@0.14.1-next.1
  - @backstage/core-plugin-api@1.9.1-next.1
  - @backstage/integration-react@1.1.25-next.1
  - @backstage/plugin-permission-common@0.7.13-next.1
  - @backstage/plugin-permission-react@0.4.21-next.1
  - @backstage/frontend-plugin-api@0.6.1-next.1
  - @backstage/catalog-client@1.6.1-next.0
  - @backstage/catalog-model@1.4.5-next.0
  - @backstage/errors@1.2.4-next.0
  - @backstage/types@1.1.1
  - @backstage/version-bridge@1.0.7
  - @backstage/plugin-catalog-common@1.0.22-next.1

## 1.10.1-next.0

### Patch Changes

- 930b5c1: Added 'root' and 'label' class keys for EntityAutocompletePicker, EntityOwnerPicker and EntityProcessingStatusPicker
- Updated dependencies
  - @backstage/errors@1.2.4-next.0
  - @backstage/core-components@0.14.1-next.0
  - @backstage/integration-react@1.1.25-next.0
  - @backstage/plugin-permission-common@0.7.13-next.0
  - @backstage/catalog-client@1.6.1-next.0
  - @backstage/catalog-model@1.4.5-next.0
  - @backstage/core-plugin-api@1.9.1-next.0
  - @backstage/frontend-plugin-api@0.6.1-next.0
  - @backstage/types@1.1.1
  - @backstage/version-bridge@1.0.7
  - @backstage/plugin-catalog-common@1.0.22-next.0
  - @backstage/plugin-permission-react@0.4.21-next.0

## 1.10.0

### Minor Changes

- d208a93: Added support for server side text filtering to paginated entity requests.
- 3dc64e9: Add support to `configSchema` option on the `createEntityCardExtension` factory function.

### Patch Changes

- 916da47: Change default icon for unknown entities to nothing instead of the help icon.
- 71c6d7a: Overflowing labels in OwnerPicker (Catalog) are now truncated. Hovering over them shows the full label
- 8fe56a8: Widen `@types/react` dependency range to include version 18.
- 09cedb9: Updated dependency `@react-hookz/web` to `^24.0.0`.
- Updated dependencies
  - @backstage/frontend-plugin-api@0.6.0
  - @backstage/core-components@0.14.0
  - @backstage/catalog-model@1.4.4
  - @backstage/core-plugin-api@1.9.0
  - @backstage/catalog-client@1.6.0
  - @backstage/plugin-permission-react@0.4.20
  - @backstage/errors@1.2.3
  - @backstage/integration-react@1.1.24
  - @backstage/types@1.1.1
  - @backstage/version-bridge@1.0.7
  - @backstage/plugin-catalog-common@1.0.21
  - @backstage/plugin-permission-common@0.7.12

## 1.10.0-next.3

### Patch Changes

- 09cedb9: Updated dependency `@react-hookz/web` to `^24.0.0`.
- Updated dependencies
  - @backstage/core-components@0.14.0-next.2
  - @backstage/catalog-client@1.6.0-next.1
  - @backstage/catalog-model@1.4.4-next.0
  - @backstage/core-plugin-api@1.9.0-next.1
  - @backstage/errors@1.2.3
  - @backstage/frontend-plugin-api@0.6.0-next.3
  - @backstage/integration-react@1.1.24-next.2
  - @backstage/types@1.1.1
  - @backstage/version-bridge@1.0.7
  - @backstage/plugin-catalog-common@1.0.21-next.0
  - @backstage/plugin-permission-common@0.7.12
  - @backstage/plugin-permission-react@0.4.20-next.1

## 1.10.0-next.2

### Minor Changes

- 3dc64e9: Add support to `configSchema` option on the `createEntityCardExtension` factory function.

### Patch Changes

- 8fe56a8: Widen `@types/react` dependency range to include version 18.
- Updated dependencies
  - @backstage/core-components@0.14.0-next.1
  - @backstage/core-plugin-api@1.9.0-next.1
  - @backstage/frontend-plugin-api@0.6.0-next.2
  - @backstage/plugin-permission-react@0.4.20-next.1
  - @backstage/integration-react@1.1.24-next.1
  - @backstage/catalog-client@1.6.0-next.1
  - @backstage/catalog-model@1.4.4-next.0
  - @backstage/errors@1.2.3
  - @backstage/types@1.1.1
  - @backstage/version-bridge@1.0.7
  - @backstage/plugin-catalog-common@1.0.21-next.0
  - @backstage/plugin-permission-common@0.7.12

## 1.9.4-next.1

### Patch Changes

- Updated dependencies
  - @backstage/frontend-plugin-api@0.6.0-next.1
  - @backstage/core-components@0.14.0-next.0
  - @backstage/catalog-model@1.4.4-next.0
  - @backstage/catalog-client@1.6.0-next.1
  - @backstage/core-plugin-api@1.8.3-next.0
  - @backstage/integration-react@1.1.24-next.0
  - @backstage/errors@1.2.3
  - @backstage/types@1.1.1
  - @backstage/version-bridge@1.0.7
  - @backstage/plugin-catalog-common@1.0.21-next.0
  - @backstage/plugin-permission-common@0.7.12
  - @backstage/plugin-permission-react@0.4.20-next.0

## 1.9.4-next.0

### Patch Changes

- 916da47: Change default icon for unknown entities to nothing instead of the help icon.
- 71c6d7a: Overflowing labels in OwnerPicker (Catalog) are now truncated. Hovering over them shows the full label
- Updated dependencies
  - @backstage/frontend-plugin-api@0.5.1-next.0
  - @backstage/catalog-client@1.6.0-next.0
  - @backstage/core-components@0.13.10
  - @backstage/catalog-model@1.4.3
  - @backstage/core-plugin-api@1.8.2
  - @backstage/errors@1.2.3
  - @backstage/integration-react@1.1.23
  - @backstage/types@1.1.1
  - @backstage/version-bridge@1.0.7
  - @backstage/plugin-catalog-common@1.0.20
  - @backstage/plugin-permission-common@0.7.12
  - @backstage/plugin-permission-react@0.4.19

## 1.9.3

### Patch Changes

- 4016f21: Remove some unused dependencies
- Updated dependencies
  - @backstage/frontend-plugin-api@0.5.0
  - @backstage/core-components@0.13.10
  - @backstage/core-plugin-api@1.8.2
  - @backstage/catalog-client@1.5.2
  - @backstage/plugin-permission-react@0.4.19
  - @backstage/plugin-permission-common@0.7.12
  - @backstage/integration-react@1.1.23
  - @backstage/catalog-model@1.4.3
  - @backstage/errors@1.2.3
  - @backstage/types@1.1.1
  - @backstage/version-bridge@1.0.7
  - @backstage/plugin-catalog-common@1.0.20

## 1.9.3-next.2

### Patch Changes

- Updated dependencies
  - @backstage/frontend-plugin-api@0.4.1-next.2
  - @backstage/integration-react@1.1.23-next.0

## 1.9.3-next.1

### Patch Changes

- Updated dependencies
  - @backstage/core-plugin-api@1.8.2-next.0
  - @backstage/core-components@0.13.10-next.1
  - @backstage/frontend-plugin-api@0.4.1-next.1
  - @backstage/integration-react@1.1.23-next.0
  - @backstage/plugin-permission-react@0.4.19-next.1
  - @backstage/catalog-client@1.5.2-next.0
  - @backstage/catalog-model@1.4.3
  - @backstage/errors@1.2.3
  - @backstage/types@1.1.1
  - @backstage/version-bridge@1.0.7
  - @backstage/plugin-catalog-common@1.0.19
  - @backstage/plugin-permission-common@0.7.11

## 1.9.3-next.0

### Patch Changes

- 4016f21: Remove some unused dependencies
- Updated dependencies
  - @backstage/core-components@0.13.10-next.0
  - @backstage/catalog-client@1.5.2-next.0
  - @backstage/frontend-plugin-api@0.4.1-next.0
  - @backstage/plugin-permission-react@0.4.19-next.0
  - @backstage/integration-react@1.1.22
  - @backstage/catalog-model@1.4.3
  - @backstage/core-plugin-api@1.8.1
  - @backstage/errors@1.2.3
  - @backstage/types@1.1.1
  - @backstage/version-bridge@1.0.7
  - @backstage/plugin-catalog-common@1.0.19
  - @backstage/plugin-permission-common@0.7.11

## 1.9.2

### Patch Changes

- 8587f06: Added pagination support to `EntityListProvider`.
- 5360097: Ensure that passed-in icons are taken advantage of in the presentation API
- fd9863c: Grouped all `/alpha` extension data reference exports under `catalogExtensionData`.
- 08d9e67: Add default icon for kind resource.
- aaa6fb3: Minor updates for TypeScript 5.2.2+ compatibility
- a5a0473: Internal refactor of alpha exports due to a change in how extension factories are defined.
- 4d9e3b3: Register component overrides in the global `OverrideComponentNameToClassKeys` provided by `@backstage/theme`. This will in turn will provide component style override types for `createUnifiedTheme`.
- 8f5d6c1: Updates to the `/alpha` exports to match the extension input wrapping change.
- 36c94b8: Refactor of the alpha exports due to API change in how extension IDs are constructed.
- e223f22: Breaking alpha-API change to entity visibility filter functions to accept a bare entity as their first argument, instead of an object with an entity property.

  Functions that accept such filters now also support the string expression form of filters.

- eee0ff2: Fixed a issue where `CatalogPage` wasn't using the chosen `initiallySelectedFilter` as intended.
- Updated dependencies
  - @backstage/core-plugin-api@1.8.1
  - @backstage/frontend-plugin-api@0.4.0
  - @backstage/core-components@0.13.9
  - @backstage/theme@0.5.0
  - @backstage/catalog-client@1.5.0
  - @backstage/plugin-permission-common@0.7.11
  - @backstage/integration-react@1.1.22
  - @backstage/plugin-permission-react@0.4.18
  - @backstage/catalog-model@1.4.3
  - @backstage/errors@1.2.3
  - @backstage/types@1.1.1
  - @backstage/version-bridge@1.0.7
  - @backstage/plugin-catalog-common@1.0.19

## 1.9.2-next.3

### Patch Changes

- Updated dependencies
  - @backstage/core-components@0.13.9-next.3
  - @backstage/catalog-client@1.5.0-next.1
  - @backstage/catalog-model@1.4.3
  - @backstage/core-plugin-api@1.8.1-next.1
  - @backstage/errors@1.2.3
  - @backstage/frontend-plugin-api@0.4.0-next.3
  - @backstage/integration-react@1.1.22-next.1
  - @backstage/theme@0.5.0-next.1
  - @backstage/types@1.1.1
  - @backstage/version-bridge@1.0.7
  - @backstage/plugin-catalog-common@1.0.18
  - @backstage/plugin-permission-common@0.7.10
  - @backstage/plugin-permission-react@0.4.18-next.1

## 1.9.2-next.2

### Patch Changes

- 8f5d6c1: Updates to the `/alpha` exports to match the extension input wrapping change.
- 36c94b8: Refactor of the alpha exports due to API change in how extension IDs are constructed.
- Updated dependencies
  - @backstage/frontend-plugin-api@0.4.0-next.2
  - @backstage/theme@0.5.0-next.1
  - @backstage/catalog-client@1.5.0-next.1
  - @backstage/catalog-model@1.4.3
  - @backstage/core-components@0.13.9-next.2
  - @backstage/core-plugin-api@1.8.1-next.1
  - @backstage/errors@1.2.3
  - @backstage/integration-react@1.1.22-next.1
  - @backstage/types@1.1.1
  - @backstage/version-bridge@1.0.7
  - @backstage/plugin-catalog-common@1.0.18
  - @backstage/plugin-permission-common@0.7.10
  - @backstage/plugin-permission-react@0.4.18-next.1

## 1.9.2-next.1

### Patch Changes

- 53600976bb: Ensure that passed-in icons are taken advantage of in the presentation API
- 08d9e67199: Add default icon for kind resource.
- a5a04739e1: Internal refactor of alpha exports due to a change in how extension factories are defined.
- e223f2264d: Breaking alpha-API change to entity visibility filter functions to accept a bare entity as their first argument, instead of an object with an entity property.

  Functions that accept such filters now also support the string expression form of filters.

- Updated dependencies
  - @backstage/frontend-plugin-api@0.4.0-next.1
  - @backstage/core-components@0.13.9-next.1
  - @backstage/core-plugin-api@1.8.1-next.1
  - @backstage/catalog-client@1.5.0-next.0
  - @backstage/integration-react@1.1.22-next.1
  - @backstage/plugin-permission-react@0.4.18-next.1
  - @backstage/catalog-model@1.4.3
  - @backstage/errors@1.2.3
  - @backstage/theme@0.5.0-next.0
  - @backstage/types@1.1.1
  - @backstage/version-bridge@1.0.7
  - @backstage/plugin-catalog-common@1.0.18
  - @backstage/plugin-permission-common@0.7.10

## 1.9.2-next.0

### Patch Changes

- 8587f067d2: Added pagination support to `EntityListProvider`.
- aaa6fb3bc9: Minor updates for TypeScript 5.2.2+ compatibility
- 4d9e3b39e4: Register component overrides in the global `OverrideComponentNameToClassKeys` provided by `@backstage/theme`. This will in turn will provide component style override types for `createUnifiedTheme`.
- eee0ff2946: Fixed a issue where `CatalogPage` wasn't using the chosen `initiallySelectedFilter` as intended.
- Updated dependencies
  - @backstage/core-plugin-api@1.8.1-next.0
  - @backstage/core-components@0.13.9-next.0
  - @backstage/theme@0.5.0-next.0
  - @backstage/frontend-plugin-api@0.3.1-next.0
  - @backstage/integration-react@1.1.22-next.0
  - @backstage/plugin-permission-react@0.4.18-next.0
  - @backstage/catalog-client@1.4.6
  - @backstage/catalog-model@1.4.3
  - @backstage/errors@1.2.3
  - @backstage/types@1.1.1
  - @backstage/version-bridge@1.0.7
  - @backstage/plugin-catalog-common@1.0.18
  - @backstage/plugin-permission-common@0.7.10

## 1.9.0

### Minor Changes

- 1e5b7d993a: Added an `EntityPresentationApi` and associated `entityPresentationApiRef`. This
  API lets you control how references to entities (e.g. in links, headings,
  iconography etc) are represented in the user interface.

  Usage of this API is initially added to the `EntityRefLink` and `EntityRefLinks`
  components, so that they can render richer, more correct representation of
  entity refs. There's also a new `EntityDisplayName` component, which works just like
  the `EntityRefLink` but without the link.

  Along with that change, the `fetchEntities` and `getTitle` props of
  `EntityRefLinksProps` are deprecated and no longer used, since the same need
  instead is fulfilled (and by default always enabled) by the
  `entityPresentationApiRef`.

- 1fd53fa0c6: The `UserListPicker` component has undergone improvements to enhance its performance.

  The previous implementation inferred the number of owned and starred entities based on the entities available in the `EntityListContext`. The updated version no longer relies on the `EntityListContext` for inference, allowing for better decoupling.

  The component now loads the entities' count asynchronously, resulting in improved performance and responsiveness. For this purpose, some of the exported filters such as `EntityTagFilter`, `EntityOwnerFilter`, `EntityLifecycleFilter` and `EntityNamespaceFilter` have now the `getCatalogFilters` method implemented.

### Patch Changes

- 2ad1bacef7: Add EntityRef to Entity Inspector UI
- 6c2b872153: Add official support for React 18.
- 69ee8d75f4: Remove `button` prop from used MaterialUI `MenuItem` component fixing incompatibility with MaterialUI v5.
- 0bf6ebda88: Added new APIs at the `/alpha` subpath for creating entity page cards and content for the new frontend system.
- 77f009b35d: Internal updates to match changes in the experimental `@backstage/frontend-plugin-api`.
- 71c97e7d73: The `spec.type` field in entities will now always be rendered as a string.
- 69c14904b6: Move the `EntityRefLink` icon to the left hand side as per Material-UI guidelines
- 000dcd01af: Removed unnecessary `@backstage/integration` dependency, replaced by `@backstage/integration-react`.
- 6c357184e2: Export `MissingAnnotationEmptyState` from `@backstage/plugin-catalog-react`
- Updated dependencies
  - @backstage/core-components@0.13.8
  - @backstage/frontend-plugin-api@0.3.0
  - @backstage/integration-react@1.1.21
  - @backstage/core-plugin-api@1.8.0
  - @backstage/plugin-permission-react@0.4.17
  - @backstage/version-bridge@1.0.7
  - @backstage/theme@0.4.4
  - @backstage/catalog-client@1.4.6
  - @backstage/plugin-permission-common@0.7.10
  - @backstage/catalog-model@1.4.3
  - @backstage/errors@1.2.3
  - @backstage/types@1.1.1
  - @backstage/plugin-catalog-common@1.0.18

## 1.9.0-next.2

### Patch Changes

- [#20962](https://github.com/backstage/backstage/pull/20962) [`000dcd01af`](https://github.com/backstage/backstage/commit/000dcd01afaa4a06b67da20c3590a7753af4f532) Thanks [@Rugvip](https://github.com/Rugvip)! - Removed unnecessary `@backstage/integration` dependency, replaced by `@backstage/integration-react`.

- [#20842](https://github.com/backstage/backstage/pull/20842) [`6c357184e2`](https://github.com/backstage/backstage/commit/6c357184e27d86796fac6005ec6a597f994aa19d) Thanks [@benjdlambert](https://github.com/benjdlambert)! - Export `MissingAnnotationEmptyState` from `@backstage/plugin-catalog-react`

- Updated dependencies
  - @backstage/core-components@0.13.8-next.2
  - @backstage/frontend-plugin-api@0.3.0-next.2
  - @backstage/integration-react@1.1.21-next.1

## 1.9.0-next.1

### Patch Changes

- 77f009b35d: Internal updates to match changes in the experimental `@backstage/frontend-plugin-api`.
- Updated dependencies
  - @backstage/integration@1.7.2-next.0
  - @backstage/frontend-plugin-api@0.3.0-next.1
  - @backstage/core-components@0.13.8-next.1
  - @backstage/catalog-client@1.4.5
  - @backstage/catalog-model@1.4.3
  - @backstage/core-plugin-api@1.8.0-next.0
  - @backstage/errors@1.2.3
  - @backstage/theme@0.4.4-next.0
  - @backstage/types@1.1.1
  - @backstage/version-bridge@1.0.7-next.0
  - @backstage/plugin-catalog-common@1.0.17
  - @backstage/plugin-permission-common@0.7.9
  - @backstage/plugin-permission-react@0.4.17-next.0

## 1.9.0-next.0

### Minor Changes

- 1e5b7d993a: Added an `EntityPresentationApi` and associated `entityPresentationApiRef`. This
  API lets you control how references to entities (e.g. in links, headings,
  iconography etc) are represented in the user interface.

  Usage of this API is initially added to the `EntityRefLink` and `EntityRefLinks`
  components, so that they can render richer, more correct representation of
  entity refs. There's also a new `EntityDisplayName` component, which works just like
  the `EntityRefLink` but without the link.

  Along with that change, the `fetchEntities` and `getTitle` props of
  `EntityRefLinksProps` are deprecated and no longer used, since the same need
  instead is fulfilled (and by default always enabled) by the
  `entityPresentationApiRef`.

- 1fd53fa0c6: The `UserListPicker` component has undergone improvements to enhance its performance.

  The previous implementation inferred the number of owned and starred entities based on the entities available in the `EntityListContext`. The updated version no longer relies on the `EntityListContext` for inference, allowing for better decoupling.

  The component now loads the entities' count asynchronously, resulting in improved performance and responsiveness. For this purpose, some of the exported filters such as `EntityTagFilter`, `EntityOwnerFilter`, `EntityLifecycleFilter` and `EntityNamespaceFilter` have now the `getCatalogFilters` method implemented.

### Patch Changes

- 6c2b872153: Add official support for React 18.
- 0bf6ebda88: Added new APIs at the `/alpha` subpath for creating entity page cards and content for the new frontend system.
- 71c97e7d73: The `spec.type` field in entities will now always be rendered as a string.
- Updated dependencies
  - @backstage/core-components@0.13.7-next.0
  - @backstage/frontend-plugin-api@0.3.0-next.0
  - @backstage/core-plugin-api@1.8.0-next.0
  - @backstage/plugin-permission-react@0.4.17-next.0
  - @backstage/version-bridge@1.0.7-next.0
  - @backstage/theme@0.4.4-next.0
  - @backstage/integration@1.7.1
  - @backstage/catalog-client@1.4.5
  - @backstage/catalog-model@1.4.3
  - @backstage/errors@1.2.3
  - @backstage/types@1.1.1
  - @backstage/plugin-catalog-common@1.0.17
  - @backstage/plugin-permission-common@0.7.9

## 1.8.5

### Patch Changes

- a402e1dfb9: Fixed an issue causing `EntityPage` to show an error for entities containing special characters
- 0b55f773a7: Removed some unused dependencies
- 9a1fce352e: Updated dependency `@testing-library/jest-dom` to `^6.0.0`.
- f95af4e540: Updated dependency `@testing-library/dom` to `^9.0.0`.
- 0296f272b4: The `spec.type` field in entities will now always be rendered as a string.
- Updated dependencies
  - @backstage/integration@1.7.1
  - @backstage/core-plugin-api@1.7.0
  - @backstage/core-components@0.13.6
  - @backstage/catalog-model@1.4.3
  - @backstage/errors@1.2.3
  - @backstage/version-bridge@1.0.6
  - @backstage/plugin-permission-react@0.4.16
  - @backstage/theme@0.4.3
  - @backstage/catalog-client@1.4.5
  - @backstage/types@1.1.1
  - @backstage/plugin-catalog-common@1.0.17
  - @backstage/plugin-permission-common@0.7.9

## 1.8.5-next.2

### Patch Changes

- 0b55f773a7: Removed some unused dependencies
- Updated dependencies
  - @backstage/core-components@0.13.6-next.2
  - @backstage/core-plugin-api@1.7.0-next.1
  - @backstage/catalog-model@1.4.3-next.0
  - @backstage/integration@1.7.1-next.1
  - @backstage/errors@1.2.3-next.0
  - @backstage/theme@0.4.3-next.0
  - @backstage/catalog-client@1.4.5-next.0
  - @backstage/types@1.1.1
  - @backstage/version-bridge@1.0.5
  - @backstage/plugin-catalog-common@1.0.17-next.0
  - @backstage/plugin-permission-common@0.7.9-next.0
  - @backstage/plugin-permission-react@0.4.16-next.1

## 1.8.5-next.1

### Patch Changes

- Updated dependencies
  - @backstage/core-components@0.13.6-next.1
  - @backstage/core-plugin-api@1.7.0-next.0
  - @backstage/plugin-permission-react@0.4.16-next.0
  - @backstage/catalog-client@1.4.4
  - @backstage/catalog-model@1.4.2
  - @backstage/errors@1.2.2
  - @backstage/integration@1.7.1-next.0
  - @backstage/theme@0.4.2
  - @backstage/types@1.1.1
  - @backstage/version-bridge@1.0.5
  - @backstage/plugin-catalog-common@1.0.16
  - @backstage/plugin-permission-common@0.7.8

## 1.8.5-next.0

### Patch Changes

- a402e1dfb9: Fixed an issue causing `EntityPage` to show an error for entities containing special characters
- Updated dependencies
  - @backstage/integration@1.7.1-next.0
  - @backstage/core-plugin-api@1.7.0-next.0
  - @backstage/core-components@0.13.6-next.0
  - @backstage/plugin-permission-react@0.4.16-next.0
  - @backstage/catalog-client@1.4.4
  - @backstage/catalog-model@1.4.2
  - @backstage/errors@1.2.2
  - @backstage/theme@0.4.2
  - @backstage/types@1.1.1
  - @backstage/version-bridge@1.0.5
  - @backstage/plugin-catalog-common@1.0.16
  - @backstage/plugin-permission-common@0.7.8

## 1.8.4

### Patch Changes

- bd817209ddd7: Export the `EntityAutocompletePicker` component.
- 406b786a2a2c: Mark package as being free of side effects, allowing more optimized Webpack builds.
- 7029ba1ce0af: Added delete alert popup when user delete the entity
- Updated dependencies
  - @backstage/core-components@0.13.5
  - @backstage/catalog-client@1.4.4
  - @backstage/catalog-model@1.4.2
  - @backstage/core-plugin-api@1.6.0
  - @backstage/errors@1.2.2
  - @backstage/integration@1.7.0
  - @backstage/plugin-catalog-common@1.0.16
  - @backstage/plugin-permission-common@0.7.8
  - @backstage/plugin-permission-react@0.4.15
  - @backstage/theme@0.4.2
  - @backstage/types@1.1.1
  - @backstage/version-bridge@1.0.5

## 1.8.4-next.3

### Patch Changes

- 406b786a2a2c: Mark package as being free of side effects, allowing more optimized Webpack builds.
- Updated dependencies
  - @backstage/catalog-client@1.4.4-next.2
  - @backstage/catalog-model@1.4.2-next.2
  - @backstage/core-components@0.13.5-next.3
  - @backstage/core-plugin-api@1.6.0-next.3
  - @backstage/errors@1.2.2-next.0
  - @backstage/integration@1.7.0-next.3
  - @backstage/plugin-catalog-common@1.0.16-next.2
  - @backstage/plugin-permission-common@0.7.8-next.2
  - @backstage/plugin-permission-react@0.4.15-next.3
  - @backstage/theme@0.4.2-next.0
  - @backstage/types@1.1.1-next.0
  - @backstage/version-bridge@1.0.5-next.0

## 1.8.4-next.2

### Patch Changes

- Updated dependencies
  - @backstage/core-components@0.13.5-next.2
  - @backstage/core-plugin-api@1.6.0-next.2
  - @backstage/plugin-permission-react@0.4.15-next.2
  - @backstage/integration@1.7.0-next.2
  - @backstage/catalog-model@1.4.2-next.1
  - @backstage/plugin-permission-common@0.7.8-next.1
  - @backstage/catalog-client@1.4.4-next.1
  - @backstage/errors@1.2.1
  - @backstage/theme@0.4.1
  - @backstage/types@1.1.0
  - @backstage/version-bridge@1.0.4
  - @backstage/plugin-catalog-common@1.0.16-next.1

## 1.8.4-next.1

### Patch Changes

- bd817209ddd7: Export the `EntityAutocompletePicker` component.
- 7029ba1ce0af: Added delete alert popup when user delete the entity
- Updated dependencies
  - @backstage/core-components@0.13.5-next.1
  - @backstage/integration@1.7.0-next.1
  - @backstage/catalog-model@1.4.2-next.0
  - @backstage/core-plugin-api@1.6.0-next.1
  - @backstage/plugin-permission-common@0.7.8-next.0
  - @backstage/plugin-permission-react@0.4.15-next.1
  - @backstage/catalog-client@1.4.4-next.0
  - @backstage/plugin-catalog-common@1.0.16-next.0
  - @backstage/errors@1.2.1
  - @backstage/theme@0.4.1
  - @backstage/types@1.1.0
  - @backstage/version-bridge@1.0.4

## 1.8.3-next.0

### Patch Changes

- Updated dependencies
  - @backstage/integration@1.7.0-next.0
  - @backstage/core-plugin-api@1.6.0-next.0
  - @backstage/core-components@0.13.5-next.0
  - @backstage/catalog-client@1.4.3
  - @backstage/catalog-model@1.4.1
  - @backstage/errors@1.2.1
  - @backstage/theme@0.4.1
  - @backstage/types@1.1.0
  - @backstage/version-bridge@1.0.4
  - @backstage/plugin-catalog-common@1.0.15
  - @backstage/plugin-permission-common@0.7.7
  - @backstage/plugin-permission-react@0.4.15-next.0

## 1.8.1

### Patch Changes

- aa3feedce10a: Allow specifying screen size when catalog filters are hidden in drawer
- Updated dependencies
  - @backstage/integration@1.6.0
  - @backstage/core-components@0.13.4
  - @backstage/core-plugin-api@1.5.3
  - @backstage/catalog-client@1.4.3
  - @backstage/catalog-model@1.4.1
  - @backstage/errors@1.2.1
  - @backstage/theme@0.4.1
  - @backstage/types@1.1.0
  - @backstage/version-bridge@1.0.4
  - @backstage/plugin-catalog-common@1.0.15
  - @backstage/plugin-permission-common@0.7.7
  - @backstage/plugin-permission-react@0.4.14

## 1.8.1-next.1

### Patch Changes

- aa3feedce10a: Allow specifying screen size when catalog filters are hidden in drawer

## 1.8.1-next.0

### Patch Changes

- Updated dependencies
  - @backstage/core-components@0.13.4-next.0
  - @backstage/core-plugin-api@1.5.3
  - @backstage/catalog-client@1.4.3
  - @backstage/catalog-model@1.4.1
  - @backstage/errors@1.2.1
  - @backstage/integration@1.5.1
  - @backstage/theme@0.4.1
  - @backstage/types@1.1.0
  - @backstage/version-bridge@1.0.4
  - @backstage/plugin-catalog-common@1.0.15
  - @backstage/plugin-permission-common@0.7.7
  - @backstage/plugin-permission-react@0.4.14

## 1.8.0

### Minor Changes

- eae0352d3864: Tables which use `EntityTableProps` now have an additional `tableOptions` prop which can be used to provide additional table options to these components.

### Patch Changes

- Updated dependencies
  - @backstage/theme@0.4.1
  - @backstage/errors@1.2.1
  - @backstage/core-components@0.13.3
  - @backstage/core-plugin-api@1.5.3
  - @backstage/catalog-client@1.4.3
  - @backstage/catalog-model@1.4.1
  - @backstage/integration@1.5.1
  - @backstage/types@1.1.0
  - @backstage/version-bridge@1.0.4
  - @backstage/plugin-catalog-common@1.0.15
  - @backstage/plugin-permission-common@0.7.7
  - @backstage/plugin-permission-react@0.4.14

## 1.8.0-next.2

### Minor Changes

- eae0352d3864: Tables which use `EntityTableProps` now have an additional `tableOptions` prop which can be used to provide additional table options to these components.

### Patch Changes

- Updated dependencies
  - @backstage/theme@0.4.1-next.1
  - @backstage/core-plugin-api@1.5.3-next.1
  - @backstage/core-components@0.13.3-next.2
  - @backstage/catalog-client@1.4.3-next.0
  - @backstage/catalog-model@1.4.1-next.0
  - @backstage/errors@1.2.1-next.0
  - @backstage/integration@1.5.1-next.0
  - @backstage/types@1.1.0
  - @backstage/version-bridge@1.0.4
  - @backstage/plugin-catalog-common@1.0.15-next.0
  - @backstage/plugin-permission-common@0.7.7-next.0
  - @backstage/plugin-permission-react@0.4.14-next.2

## 1.7.1-next.1

### Patch Changes

- Updated dependencies
  - @backstage/theme@0.4.1-next.0
  - @backstage/core-components@0.13.3-next.1
  - @backstage/core-plugin-api@1.5.3-next.0
  - @backstage/plugin-permission-react@0.4.14-next.1

## 1.7.1-next.0

### Patch Changes

- Updated dependencies
  - @backstage/errors@1.2.1-next.0
  - @backstage/core-components@0.13.3-next.0
  - @backstage/catalog-client@1.4.3-next.0
  - @backstage/catalog-model@1.4.1-next.0
  - @backstage/core-plugin-api@1.5.2
  - @backstage/integration@1.5.1-next.0
  - @backstage/theme@0.4.0
  - @backstage/types@1.1.0
  - @backstage/version-bridge@1.0.4
  - @backstage/plugin-catalog-common@1.0.15-next.0
  - @backstage/plugin-permission-common@0.7.7-next.0
  - @backstage/plugin-permission-react@0.4.14-next.0

## 1.7.0

### Minor Changes

- cb4c15989b6b: The `EntityOwnerPicker` component has undergone improvements to enhance its performance.
  The previous implementation inferred users and groups displayed by the `EntityOwnerPicker` component based on the entities available in the `EntityListContext`. The updated version no longer relies on the `EntityListContext` for inference, allowing for better decoupling and improved performance.

  The component now loads entities asynchronously, resulting in improved performance and responsiveness. A new `mode` prop has been introduced which provides two different behaviours:

  - `<EntityOwnerPicker mode="owners-only" />`: loads the owners data asynchronously using the facets endpoint. The data is kept in memory and rendered asynchronously as the user scrolls. This is the default mode and is supposed to be retro-compatible with the previous implementation.

  - `<EntityOwnerPicker mode="all" />` loads all users and groups present in the catalog asynchronously. The data is loaded in batches as the user scrolls. This is more efficient than `owners-only`, but has the drawback of displaying users and groups who aren't owner of any entity.

### Patch Changes

- d68692aee97e: Make `useRelatedEntities` use `getEntitiesByRefs` under the hood
- 429319d080cd: `EntityAutocompletePicker` add `initialSelectedOptions` prop
- 429319d080cd: `EntityLifecycleFilter` loads data using the facets endpoint
- Updated dependencies
  - @backstage/core-plugin-api@1.5.2
  - @backstage/catalog-client@1.4.2
  - @backstage/core-components@0.13.2
  - @backstage/types@1.1.0
  - @backstage/theme@0.4.0
  - @backstage/integration@1.5.0
  - @backstage/catalog-model@1.4.0
  - @backstage/errors@1.2.0
  - @backstage/plugin-permission-react@0.4.13
  - @backstage/version-bridge@1.0.4
  - @backstage/plugin-catalog-common@1.0.14
  - @backstage/plugin-permission-common@0.7.6

## 1.7.0-next.3

### Patch Changes

- Updated dependencies
  - @backstage/core-components@0.13.2-next.3
  - @backstage/catalog-model@1.4.0-next.1
  - @backstage/catalog-client@1.4.2-next.2
  - @backstage/core-plugin-api@1.5.2-next.0
  - @backstage/errors@1.2.0-next.0
  - @backstage/integration@1.5.0-next.0
  - @backstage/theme@0.4.0-next.1
  - @backstage/types@1.0.2
  - @backstage/version-bridge@1.0.4
  - @backstage/plugin-catalog-common@1.0.14-next.1
  - @backstage/plugin-permission-common@0.7.6-next.0
  - @backstage/plugin-permission-react@0.4.13-next.0

## 1.7.0-next.2

### Patch Changes

- d68692aee97e: Make `useRelatedEntities` use `getEntitiesByRefs` under the hood
- Updated dependencies
  - @backstage/theme@0.4.0-next.1
  - @backstage/core-components@0.13.2-next.2
  - @backstage/core-plugin-api@1.5.2-next.0
  - @backstage/plugin-permission-react@0.4.13-next.0

## 1.7.0-next.1

### Patch Changes

- 429319d080cd: `EntityAutocompletePicker` add `initialSelectedOptions` prop
- 429319d080cd: `EntityLifecycleFilter` loads data using the facets endpoint
- Updated dependencies
  - @backstage/integration@1.5.0-next.0
  - @backstage/errors@1.2.0-next.0
  - @backstage/core-components@0.13.2-next.1
  - @backstage/catalog-model@1.4.0-next.0
  - @backstage/core-plugin-api@1.5.2-next.0
  - @backstage/catalog-client@1.4.2-next.1
  - @backstage/plugin-permission-common@0.7.6-next.0
  - @backstage/plugin-catalog-common@1.0.14-next.0
  - @backstage/theme@0.4.0-next.0
  - @backstage/types@1.0.2
  - @backstage/version-bridge@1.0.4
  - @backstage/plugin-permission-react@0.4.13-next.0

## 1.7.0-next.0

### Minor Changes

- cb4c15989b6b: The `EntityOwnerPicker` component has undergone improvements to enhance its performance.

  The component now loads entities asynchronously, resulting in improved performance and responsiveness. Instead of loading all entities upfront, they are now loaded in batches as the user scrolls.
  The previous implementation inferred users and groups displayed by the `EntityOwnerPicker` component based on the entities available in the `EntityListContext`. The updated version no longer relies on the `EntityListContext` for inference, allowing for better decoupling and improved performance.

### Patch Changes

- Updated dependencies
  - @backstage/catalog-client@1.4.2-next.0
  - @backstage/theme@0.4.0-next.0
  - @backstage/integration@1.4.5
  - @backstage/core-components@0.13.2-next.0
  - @backstage/core-plugin-api@1.5.1
  - @backstage/plugin-permission-react@0.4.12
  - @backstage/catalog-model@1.3.0
  - @backstage/errors@1.1.5
  - @backstage/types@1.0.2
  - @backstage/version-bridge@1.0.4
  - @backstage/plugin-catalog-common@1.0.13
  - @backstage/plugin-permission-common@0.7.5

## 1.6.0

### Minor Changes

- 2258dcae970: Added an entity namespace filter and column on the default catalog page.

  If you have a custom version of the catalog page, you can add this filter in your CatalogPage code:

  ```ts
  <CatalogFilterLayout>
    <CatalogFilterLayout.Filters>
      <EntityTypePicker />
      <UserListPicker initialFilter={initiallySelectedFilter} />
      <EntityTagPicker />
      /* if you want namespace picker */
      <EntityNamespacePicker />
    </CatalogFilterLayout.Filters>
    <CatalogFilterLayout.Content>
      <CatalogTable columns={columns} actions={actions} />
    </CatalogFilterLayout.Content>
  </CatalogFilterLayout>
  ```

  The namespace column can be added using `createNamespaceColumn();`. This is only needed if you customized the columns for CatalogTable.

### Patch Changes

- Updated dependencies
  - @backstage/theme@0.3.0
  - @backstage/integration@1.4.5
  - @backstage/core-components@0.13.1
  - @backstage/catalog-client@1.4.1
  - @backstage/catalog-model@1.3.0
  - @backstage/core-plugin-api@1.5.1
  - @backstage/errors@1.1.5
  - @backstage/types@1.0.2
  - @backstage/version-bridge@1.0.4
  - @backstage/plugin-catalog-common@1.0.13
  - @backstage/plugin-permission-common@0.7.5
  - @backstage/plugin-permission-react@0.4.12

## 1.6.0-next.2

### Patch Changes

- Updated dependencies
  - @backstage/theme@0.3.0-next.0
  - @backstage/core-components@0.13.1-next.1
  - @backstage/core-plugin-api@1.5.1
  - @backstage/plugin-permission-react@0.4.12

## 1.6.0-next.1

### Patch Changes

- Updated dependencies
  - @backstage/core-components@0.13.1-next.0
  - @backstage/core-plugin-api@1.5.1
  - @backstage/plugin-permission-react@0.4.12

## 1.6.0-next.0

### Minor Changes

- 2258dcae970: Added an entity namespace filter and column on the default catalog page.

  If you have a custom version of the catalog page, you can add this filter in your CatalogPage code:

  ```ts
  <CatalogFilterLayout>
    <CatalogFilterLayout.Filters>
      <EntityTypePicker />
      <UserListPicker initialFilter={initiallySelectedFilter} />
      <EntityTagPicker />
      /* if you want namespace picker */
      <EntityNamespacePicker />
    </CatalogFilterLayout.Filters>
    <CatalogFilterLayout.Content>
      <CatalogTable columns={columns} actions={actions} />
    </CatalogFilterLayout.Content>
  </CatalogFilterLayout>
  ```

  The namespace column can be added using `createNamespaceColumn();`. This is only needed if you customized the columns for CatalogTable.

### Patch Changes

- Updated dependencies
  - @backstage/integration@1.4.5-next.0
  - @backstage/core-components@0.13.0
  - @backstage/core-plugin-api@1.5.1
  - @backstage/catalog-client@1.4.1
  - @backstage/catalog-model@1.3.0
  - @backstage/errors@1.1.5
  - @backstage/theme@0.2.19
  - @backstage/types@1.0.2
  - @backstage/version-bridge@1.0.4
  - @backstage/plugin-catalog-common@1.0.13
  - @backstage/plugin-permission-common@0.7.5
  - @backstage/plugin-permission-react@0.4.12

## 1.5.0

### Minor Changes

- a49fb39df5a: Attempt to load entity owner names in the EntityOwnerPicker through the `by-refs` endpoint. If `spec.profile.displayName` or `metadata.title` are populated, we now attempt to show those before showing the `humanizeEntityRef`'d version.

  **BREAKING**: `EntityOwnerFilter` now uses the full entity ref instead of the `humanizeEntityRef`. If you rely on `EntityOwnerFilter.values` or the `queryParameters.owners` of `useEntityList`, you will need to adjust your code like the following.

  ```tsx
  const { queryParameters: { owners } } = useEntityList();
  // or
  const { filter: { owners } } = useEntityList();

  // Instead of,
  if (owners.some(ref => ref === humanizeEntityRef(myEntity))) ...

  // You'll need to use,
  if (owners.some(ref => ref === stringifyEntityRef(myEntity))) ...
  ```

### Patch Changes

- 81bee24c5de: Fixed bug in catalog filters where you could not click on the text to select a value.
- 8e00acb28db: Small tweaks to remove warnings in the console during development (mainly focusing on techdocs)
- d1f5324dff7: Reverted the check if the selected options list is different than the query parameters list before invoking `setSelectedOptions` method. This was preventing updating list items when a query string was already present in the URL when loading the page.
- 2898b6c8d52: Minor type tweaks for TypeScript 5.0
- e0c6e8b9c3c: Update peer dependencies
- Updated dependencies
  - @backstage/core-components@0.13.0
  - @backstage/catalog-client@1.4.1
  - @backstage/plugin-permission-common@0.7.5
  - @backstage/theme@0.2.19
  - @backstage/core-plugin-api@1.5.1
  - @backstage/catalog-model@1.3.0
  - @backstage/plugin-permission-react@0.4.12
  - @backstage/version-bridge@1.0.4
  - @backstage/integration@1.4.4
  - @backstage/errors@1.1.5
  - @backstage/types@1.0.2
  - @backstage/plugin-catalog-common@1.0.13

## 1.5.0-next.3

### Minor Changes

- a49fb39df5a: Attempt to load entity owner names in the EntityOwnerPicker through the `by-refs` endpoint. If `spec.profile.displayName` or `metadata.title` are populated, we now attempt to show those before showing the `humanizeEntityRef`'d version.

  **BREAKING**: `EntityOwnerFilter` now uses the full entity ref instead of the `humanizeEntityRef`. If you rely on `EntityOwnerFilter.values` or the `queryParameters.owners` of `useEntityList`, you will need to adjust your code like the following.

  ```tsx
  const { queryParameters: { owners } } = useEntityList();
  // or
  const { filter: { owners } } = useEntityList();

  // Instead of,
  if (owners.some(ref => ref === humanizeEntityRef(myEntity))) ...

  // You'll need to use,
  if (owners.some(ref => ref === stringifyEntityRef(myEntity))) ...
  ```

### Patch Changes

- d1f5324dff7: Reverted the check if the selected options list is different than the query parameters list before invoking `setSelectedOptions` method. This was preventing updating list items when a query string was already present in the URL when loading the page.
- Updated dependencies
  - @backstage/catalog-model@1.3.0-next.0
  - @backstage/core-components@0.13.0-next.3
  - @backstage/catalog-client@1.4.1-next.1
  - @backstage/core-plugin-api@1.5.1-next.1
  - @backstage/errors@1.1.5
  - @backstage/integration@1.4.4-next.0
  - @backstage/theme@0.2.19-next.0
  - @backstage/types@1.0.2
  - @backstage/version-bridge@1.0.4-next.0
  - @backstage/plugin-catalog-common@1.0.13-next.1
  - @backstage/plugin-permission-common@0.7.5-next.0
  - @backstage/plugin-permission-react@0.4.12-next.1

## 1.4.1-next.2

### Patch Changes

- 81bee24c5de: Fixed bug in catalog filters where you could not click on the text to select a value.
- 2898b6c8d52: Minor type tweaks for TypeScript 5.0
- Updated dependencies
  - @backstage/catalog-client@1.4.1-next.0
  - @backstage/core-components@0.12.6-next.2
  - @backstage/core-plugin-api@1.5.1-next.1
  - @backstage/catalog-model@1.2.1
  - @backstage/errors@1.1.5
  - @backstage/integration@1.4.4-next.0
  - @backstage/theme@0.2.19-next.0
  - @backstage/types@1.0.2
  - @backstage/version-bridge@1.0.4-next.0
  - @backstage/plugin-catalog-common@1.0.13-next.0
  - @backstage/plugin-permission-common@0.7.5-next.0
  - @backstage/plugin-permission-react@0.4.12-next.1

## 1.4.1-next.1

### Patch Changes

- e0c6e8b9c3c: Update peer dependencies
- Updated dependencies
  - @backstage/core-components@0.12.6-next.1
  - @backstage/plugin-permission-common@0.7.5-next.0
  - @backstage/core-plugin-api@1.5.1-next.0
  - @backstage/plugin-permission-react@0.4.12-next.0
  - @backstage/version-bridge@1.0.4-next.0
  - @backstage/integration@1.4.4-next.0
  - @backstage/theme@0.2.19-next.0
  - @backstage/catalog-client@1.4.0
  - @backstage/catalog-model@1.2.1
  - @backstage/errors@1.1.5
  - @backstage/types@1.0.2
  - @backstage/plugin-catalog-common@1.0.13-next.0

## 1.4.1-next.0

### Patch Changes

- 8e00acb28db: Small tweaks to remove warnings in the console during development (mainly focusing on techdocs)
- Updated dependencies
  - @backstage/core-components@0.12.6-next.0
  - @backstage/core-plugin-api@1.5.0
  - @backstage/integration@1.4.3
  - @backstage/plugin-permission-react@0.4.11
  - @backstage/catalog-client@1.4.0
  - @backstage/catalog-model@1.2.1
  - @backstage/errors@1.1.5
  - @backstage/theme@0.2.18
  - @backstage/types@1.0.2
  - @backstage/version-bridge@1.0.3
  - @backstage/plugin-catalog-common@1.0.12
  - @backstage/plugin-permission-common@0.7.4

## 1.4.0

### Minor Changes

- 0a5b73b2926: Add possibility to re-use EntityPicker for filters with multiple select.

### Patch Changes

- 65454876fb2: Minor API report tweaks
- 928a12a9b3e: Internal refactor of `/alpha` exports.
- 24916d23494: Do not close `Autocomplete` powered multiple-selection filters when checking boxes
- Updated dependencies
  - @backstage/catalog-client@1.4.0
  - @backstage/core-components@0.12.5
  - @backstage/errors@1.1.5
  - @backstage/core-plugin-api@1.5.0
  - @backstage/catalog-model@1.2.1
  - @backstage/plugin-catalog-common@1.0.12
  - @backstage/integration@1.4.3
  - @backstage/plugin-permission-common@0.7.4
  - @backstage/theme@0.2.18
  - @backstage/types@1.0.2
  - @backstage/version-bridge@1.0.3
  - @backstage/plugin-permission-react@0.4.11

## 1.4.0-next.2

### Patch Changes

- 65454876fb2: Minor API report tweaks
- Updated dependencies
  - @backstage/core-components@0.12.5-next.2
  - @backstage/core-plugin-api@1.5.0-next.2
  - @backstage/plugin-permission-react@0.4.11-next.2
  - @backstage/integration@1.4.3-next.0

## 1.4.0-next.1

### Patch Changes

- 24916d23494: Do not close `Autocomplete` powered multiple-selection filters when checking boxes
- Updated dependencies
  - @backstage/core-components@0.12.5-next.1
  - @backstage/errors@1.1.5-next.0
  - @backstage/catalog-client@1.4.0-next.1
  - @backstage/core-plugin-api@1.4.1-next.1
  - @backstage/integration@1.4.3-next.0
  - @backstage/plugin-permission-common@0.7.4-next.0
  - @backstage/theme@0.2.18-next.0
  - @backstage/catalog-model@1.2.1-next.1
  - @backstage/types@1.0.2
  - @backstage/version-bridge@1.0.3
  - @backstage/plugin-catalog-common@1.0.12-next.1
  - @backstage/plugin-permission-react@0.4.11-next.1

## 1.4.0-next.0

### Minor Changes

- 0a5b73b292: Add possibility to re-use EntityPicker for filters with multiple select.

### Patch Changes

- 928a12a9b3: Internal refactor of `/alpha` exports.
- Updated dependencies
  - @backstage/catalog-client@1.4.0-next.0
  - @backstage/core-plugin-api@1.4.1-next.0
  - @backstage/catalog-model@1.2.1-next.0
  - @backstage/plugin-catalog-common@1.0.12-next.0
  - @backstage/core-components@0.12.5-next.0
  - @backstage/errors@1.1.4
  - @backstage/integration@1.4.2
  - @backstage/theme@0.2.17
  - @backstage/types@1.0.2
  - @backstage/version-bridge@1.0.3
  - @backstage/plugin-permission-common@0.7.3
  - @backstage/plugin-permission-react@0.4.11-next.0

## 1.3.0

### Minor Changes

- 929e1afe1b: Add `initialFilter` prop to EntityLifecyclePicker. This allows you to set an initial lifecycle for the catalog.
- fab93c2fe8: Aligned buttons on "Unregister entity" dialog to keep them on the same line

### Patch Changes

- Updated dependencies
  - @backstage/core-components@0.12.4
  - @backstage/catalog-model@1.2.0
  - @backstage/theme@0.2.17
  - @backstage/core-plugin-api@1.4.0
  - @backstage/catalog-client@1.3.1
  - @backstage/errors@1.1.4
  - @backstage/integration@1.4.2
  - @backstage/types@1.0.2
  - @backstage/version-bridge@1.0.3
  - @backstage/plugin-catalog-common@1.0.11
  - @backstage/plugin-permission-common@0.7.3
  - @backstage/plugin-permission-react@0.4.10

## 1.3.0-next.2

### Patch Changes

- Updated dependencies
  - @backstage/catalog-model@1.2.0-next.1
  - @backstage/core-components@0.12.4-next.1
  - @backstage/catalog-client@1.3.1-next.1
  - @backstage/core-plugin-api@1.3.0
  - @backstage/errors@1.1.4
  - @backstage/integration@1.4.2
  - @backstage/theme@0.2.16
  - @backstage/types@1.0.2
  - @backstage/version-bridge@1.0.3
  - @backstage/plugin-catalog-common@1.0.11-next.1
  - @backstage/plugin-permission-common@0.7.3
  - @backstage/plugin-permission-react@0.4.9

## 1.3.0-next.1

### Minor Changes

- fab93c2fe8: Aligned buttons on "Unregister entity" dialog to keep them on the same line

### Patch Changes

- Updated dependencies
  - @backstage/core-components@0.12.4-next.0
  - @backstage/catalog-client@1.3.1-next.0
  - @backstage/catalog-model@1.1.6-next.0
  - @backstage/core-plugin-api@1.3.0
  - @backstage/errors@1.1.4
  - @backstage/integration@1.4.2
  - @backstage/theme@0.2.16
  - @backstage/types@1.0.2
  - @backstage/version-bridge@1.0.3
  - @backstage/plugin-catalog-common@1.0.11-next.0
  - @backstage/plugin-permission-common@0.7.3
  - @backstage/plugin-permission-react@0.4.9

## 1.3.0-next.0

### Minor Changes

- 929e1afe1b: Add `initialFilter` prop to EntityLifecyclePicker. This allows you to set an initial lifecycle for the catalog.

### Patch Changes

- Updated dependencies
  - @backstage/catalog-model@1.1.6-next.0
  - @backstage/catalog-client@1.3.1-next.0
  - @backstage/plugin-catalog-common@1.0.11-next.0

## 1.2.4

### Patch Changes

- 37426f6f5e: Fixed bug in `EntityTagPicker` that filtered on unavailable tags for the selected kind.
- 516b2039b6: Add a reusable pop over `EntityPeekAheadPopover` component. It shows more details about the associated entity. See the playbook here https://backstage.io/storybook/?path=/story/catalog-entitypeekaheadpopover--default
- 0e33627996: Remove usage of raw span
- Updated dependencies
  - @backstage/catalog-model@1.1.5
  - @backstage/catalog-client@1.3.0
  - @backstage/core-components@0.12.3
  - @backstage/core-plugin-api@1.3.0
  - @backstage/plugin-permission-react@0.4.9
  - @backstage/errors@1.1.4
  - @backstage/integration@1.4.2
  - @backstage/theme@0.2.16
  - @backstage/types@1.0.2
  - @backstage/version-bridge@1.0.3
  - @backstage/plugin-catalog-common@1.0.10
  - @backstage/plugin-permission-common@0.7.3

## 1.2.4-next.2

### Patch Changes

- 516b2039b6: Add a reusable pop over `EntityPeekAheadPopover` component. It shows more details about the associated entity. See the playbook here https://backstage.io/storybook/?path=/story/catalog-entitypeekaheadpopover--default
- Updated dependencies
  - @backstage/core-plugin-api@1.3.0-next.1
  - @backstage/catalog-client@1.3.0-next.2
  - @backstage/plugin-permission-react@0.4.9-next.1
  - @backstage/catalog-model@1.1.5-next.1
  - @backstage/core-components@0.12.3-next.2
  - @backstage/errors@1.1.4
  - @backstage/integration@1.4.2-next.0
  - @backstage/theme@0.2.16
  - @backstage/types@1.0.2
  - @backstage/version-bridge@1.0.3
  - @backstage/plugin-catalog-common@1.0.10-next.1
  - @backstage/plugin-permission-common@0.7.3-next.0

## 1.2.4-next.1

### Patch Changes

- Updated dependencies
  - @backstage/catalog-client@1.3.0-next.1
  - @backstage/catalog-model@1.1.5-next.1
  - @backstage/core-components@0.12.3-next.1
  - @backstage/core-plugin-api@1.2.1-next.0
  - @backstage/errors@1.1.4
  - @backstage/integration@1.4.2-next.0
  - @backstage/theme@0.2.16
  - @backstage/types@1.0.2
  - @backstage/version-bridge@1.0.3
  - @backstage/plugin-catalog-common@1.0.10-next.1
  - @backstage/plugin-permission-common@0.7.3-next.0
  - @backstage/plugin-permission-react@0.4.9-next.0

## 1.2.4-next.0

### Patch Changes

- 37426f6f5e: Fixed bug in `EntityTagPicker` that filtered on unavailable tags for the selected kind.
- Updated dependencies
  - @backstage/catalog-model@1.1.5-next.0
  - @backstage/catalog-client@1.3.0-next.0
  - @backstage/core-components@0.12.3-next.0
  - @backstage/core-plugin-api@1.2.0
  - @backstage/errors@1.1.4
  - @backstage/integration@1.4.1
  - @backstage/theme@0.2.16
  - @backstage/types@1.0.2
  - @backstage/version-bridge@1.0.3
  - @backstage/plugin-catalog-common@1.0.10-next.0
  - @backstage/plugin-permission-common@0.7.2
  - @backstage/plugin-permission-react@0.4.8

## 1.2.3

### Patch Changes

- Updated dependencies
  - @backstage/core-components@0.12.2

## 1.2.2

### Patch Changes

- 2cb9998: Fixed bug in `EntityOwnerPicker` and `EntityLifecyclePicker` that filtered on unavailable tags for the selected kind.
- 2e701b3796: Internal refactor to use `react-router-dom` rather than `react-router`.
- 6ffa47bb0a: Cleanup and small fixes for the kind selector
- 19356df560: Updated dependency `zen-observable` to `^0.9.0`.
- c3fa90e184: Updated dependency `zen-observable` to `^0.10.0`.
- Updated dependencies
  - @backstage/core-plugin-api@1.2.0
  - @backstage/catalog-client@1.2.0
  - @backstage/core-components@0.12.1
  - @backstage/version-bridge@1.0.3
  - @backstage/plugin-permission-common@0.7.2
  - @backstage/errors@1.1.4
  - @backstage/plugin-permission-react@0.4.8
  - @backstage/integration@1.4.1
  - @backstage/types@1.0.2
  - @backstage/catalog-model@1.1.4
  - @backstage/theme@0.2.16
  - @backstage/plugin-catalog-common@1.0.9

## 1.2.2-next.4

### Patch Changes

- 2e701b3796: Internal refactor to use `react-router-dom` rather than `react-router`.
- Updated dependencies
  - @backstage/core-components@0.12.1-next.4
  - @backstage/plugin-permission-common@0.7.2-next.2
  - @backstage/plugin-permission-react@0.4.8-next.3
  - @backstage/catalog-client@1.2.0-next.1
  - @backstage/catalog-model@1.1.4-next.1
  - @backstage/core-plugin-api@1.2.0-next.2
  - @backstage/errors@1.1.4-next.1
  - @backstage/integration@1.4.1-next.1
  - @backstage/theme@0.2.16
  - @backstage/types@1.0.2-next.1
  - @backstage/version-bridge@1.0.3-next.0
  - @backstage/plugin-catalog-common@1.0.9-next.3

## 1.2.2-next.3

### Patch Changes

- Updated dependencies
  - @backstage/core-components@0.12.1-next.3
  - @backstage/catalog-client@1.2.0-next.1
  - @backstage/catalog-model@1.1.4-next.1
  - @backstage/core-plugin-api@1.2.0-next.2
  - @backstage/errors@1.1.4-next.1
  - @backstage/integration@1.4.1-next.1
  - @backstage/theme@0.2.16
  - @backstage/types@1.0.2-next.1
  - @backstage/version-bridge@1.0.3-next.0
  - @backstage/plugin-catalog-common@1.0.9-next.2
  - @backstage/plugin-permission-common@0.7.2-next.1
  - @backstage/plugin-permission-react@0.4.8-next.2

## 1.2.2-next.2

### Patch Changes

- 6ffa47bb0a: Cleanup and small fixes for the kind selector
- Updated dependencies
  - @backstage/core-plugin-api@1.2.0-next.2
  - @backstage/core-components@0.12.1-next.2
  - @backstage/plugin-permission-react@0.4.8-next.2
  - @backstage/catalog-client@1.2.0-next.1
  - @backstage/catalog-model@1.1.4-next.1
  - @backstage/errors@1.1.4-next.1
  - @backstage/integration@1.4.1-next.1
  - @backstage/theme@0.2.16
  - @backstage/types@1.0.2-next.1
  - @backstage/version-bridge@1.0.3-next.0
  - @backstage/plugin-catalog-common@1.0.9-next.2
  - @backstage/plugin-permission-common@0.7.2-next.1

## 1.2.2-next.1

### Patch Changes

- c3fa90e184: Updated dependency `zen-observable` to `^0.10.0`.
- Updated dependencies
  - @backstage/core-components@0.12.1-next.1
  - @backstage/version-bridge@1.0.3-next.0
  - @backstage/core-plugin-api@1.1.1-next.1
  - @backstage/types@1.0.2-next.1
  - @backstage/integration@1.4.1-next.1
  - @backstage/plugin-permission-react@0.4.8-next.1
  - @backstage/catalog-client@1.2.0-next.1
  - @backstage/catalog-model@1.1.4-next.1
  - @backstage/errors@1.1.4-next.1
  - @backstage/theme@0.2.16
  - @backstage/plugin-catalog-common@1.0.9-next.1
  - @backstage/plugin-permission-common@0.7.2-next.1

## 1.2.2-next.0

### Patch Changes

- 19356df560: Updated dependency `zen-observable` to `^0.9.0`.
- Updated dependencies
  - @backstage/catalog-client@1.2.0-next.0
  - @backstage/core-components@0.12.1-next.0
  - @backstage/core-plugin-api@1.1.1-next.0
  - @backstage/integration@1.4.1-next.0
  - @backstage/plugin-permission-common@0.7.2-next.0
  - @backstage/types@1.0.2-next.0
  - @backstage/catalog-model@1.1.4-next.0
  - @backstage/errors@1.1.4-next.0
  - @backstage/theme@0.2.16
  - @backstage/version-bridge@1.0.2
  - @backstage/plugin-catalog-common@1.0.9-next.0
  - @backstage/plugin-permission-react@0.4.8-next.0

## 1.2.1

### Patch Changes

- a889314692: Both `EntityProvider` and `AsyncEntityProvider` contexts now wrap all children with an `AnalyticsContext` containing the corresponding `entityRef`; this opens up the possibility for all events underneath these contexts to be associated with and aggregated by the corresponding entity.
- e47f466f80: Removed forced capitalization for Entity types in the catalog sidebar.
- Updated dependencies
  - @backstage/core-components@0.12.0
  - @backstage/version-bridge@1.0.2
  - @backstage/core-plugin-api@1.1.0
  - @backstage/integration@1.4.0
  - @backstage/catalog-model@1.1.3
  - @backstage/plugin-permission-common@0.7.1
  - @backstage/types@1.0.1
  - @backstage/catalog-client@1.1.2
  - @backstage/errors@1.1.3
  - @backstage/theme@0.2.16
  - @backstage/plugin-catalog-common@1.0.8
  - @backstage/plugin-permission-react@0.4.7

## 1.2.1-next.1

### Patch Changes

- Updated dependencies
  - @backstage/core-components@0.12.0-next.1
  - @backstage/catalog-client@1.1.2-next.0
  - @backstage/catalog-model@1.1.3-next.0
  - @backstage/core-plugin-api@1.1.0-next.0
  - @backstage/errors@1.1.3-next.0
  - @backstage/integration@1.4.0-next.0
  - @backstage/theme@0.2.16
  - @backstage/types@1.0.1-next.0
  - @backstage/version-bridge@1.0.1
  - @backstage/plugin-catalog-common@1.0.8-next.0
  - @backstage/plugin-permission-common@0.7.1-next.0
  - @backstage/plugin-permission-react@0.4.7-next.0

## 1.2.1-next.0

### Patch Changes

- a889314692: Both `EntityProvider` and `AsyncEntityProvider` contexts now wrap all children with an `AnalyticsContext` containing the corresponding `entityRef`; this opens up the possibility for all events underneath these contexts to be associated with and aggregated by the corresponding entity.
- e47f466f80: Removed forced capitalization for Entity types in the catalog sidebar.
- Updated dependencies
  - @backstage/core-components@0.12.0-next.0
  - @backstage/core-plugin-api@1.1.0-next.0
  - @backstage/integration@1.4.0-next.0
  - @backstage/catalog-model@1.1.3-next.0
  - @backstage/plugin-permission-common@0.7.1-next.0
  - @backstage/types@1.0.1-next.0
  - @backstage/plugin-permission-react@0.4.7-next.0
  - @backstage/catalog-client@1.1.2-next.0
  - @backstage/errors@1.1.3-next.0
  - @backstage/theme@0.2.16
  - @backstage/version-bridge@1.0.1
  - @backstage/plugin-catalog-common@1.0.8-next.0

## 1.2.0

### Minor Changes

- 4efadb6968: Implemented the visual parts of `EntityKindPicker` so that it can be shown alongside the other filters on the left side of your catalog pages.

### Patch Changes

- 7939e743f5: Added two new `EntityRefLinks` props, the first being `getTitle` that allows for customization of the title used for each link. The second one is `fetchEntities`, which triggers a fetching of all entities so that the full entity definition is available in the `getTitle` callback.
- e9e532ebd8: Fixed issue where the query kind parameter is not honored
- Updated dependencies
  - @backstage/catalog-model@1.1.2
  - @backstage/core-components@0.11.2
  - @backstage/plugin-catalog-common@1.0.7
  - @backstage/plugin-permission-common@0.7.0
  - @backstage/catalog-client@1.1.1
  - @backstage/core-plugin-api@1.0.7
  - @backstage/errors@1.1.2
  - @backstage/integration@1.3.2
  - @backstage/theme@0.2.16
  - @backstage/types@1.0.0
  - @backstage/version-bridge@1.0.1
  - @backstage/plugin-permission-react@0.4.6

## 1.2.0-next.2

### Patch Changes

- Updated dependencies
  - @backstage/plugin-catalog-common@1.0.7-next.2
  - @backstage/plugin-permission-common@0.7.0-next.2
  - @backstage/plugin-permission-react@0.4.6-next.2
  - @backstage/catalog-client@1.1.1-next.2
  - @backstage/catalog-model@1.1.2-next.2
  - @backstage/core-components@0.11.2-next.2
  - @backstage/core-plugin-api@1.0.7-next.2
  - @backstage/errors@1.1.2-next.2
  - @backstage/integration@1.3.2-next.2
  - @backstage/theme@0.2.16
  - @backstage/types@1.0.0
  - @backstage/version-bridge@1.0.1

## 1.2.0-next.1

### Minor Changes

- 4efadb6968: Implemented the visual parts of `EntityKindPicker` so that it can be shown alongside the other filters on the left side of your catalog pages.

### Patch Changes

- 7939e743f5: Added two new `EntityRefLinks` props, the first being `getTitle` that allows for customization of the title used for each link. The second one is `fetchEntities`, which triggers a fetching of all entities so that the full entity definition is available in the `getTitle` callback.
- Updated dependencies
  - @backstage/catalog-client@1.1.1-next.1
  - @backstage/core-components@0.11.2-next.1
  - @backstage/core-plugin-api@1.0.7-next.1
  - @backstage/catalog-model@1.1.2-next.1
  - @backstage/errors@1.1.2-next.1
  - @backstage/integration@1.3.2-next.1
  - @backstage/theme@0.2.16
  - @backstage/types@1.0.0
  - @backstage/version-bridge@1.0.1
  - @backstage/plugin-catalog-common@1.0.7-next.1
  - @backstage/plugin-permission-common@0.6.5-next.1
  - @backstage/plugin-permission-react@0.4.6-next.1

## 1.1.5-next.0

### Patch Changes

- Updated dependencies
  - @backstage/catalog-model@1.1.2-next.0
  - @backstage/core-components@0.11.2-next.0
  - @backstage/catalog-client@1.1.1-next.0
  - @backstage/core-plugin-api@1.0.7-next.0
  - @backstage/errors@1.1.2-next.0
  - @backstage/integration@1.3.2-next.0
  - @backstage/theme@0.2.16
  - @backstage/types@1.0.0
  - @backstage/version-bridge@1.0.1
  - @backstage/plugin-catalog-common@1.0.7-next.0
  - @backstage/plugin-permission-common@0.6.5-next.0
  - @backstage/plugin-permission-react@0.4.6-next.0

## 1.1.4

### Patch Changes

- 817f3196f6: Updated React Router dependencies to be peer dependencies.
- f6033d1121: humanizeEntityRef function can now be forced to include default namespace
- c86741a052: Support showing counts in option labels of the `EntityTagPicker`. You can enable this by adding the `showCounts` property
- 7d47def9c4: Removed dependency on `@types/jest`.
- a6d551fad9: Properly handle free-text entity filtering in the case of empty tag arrays
- ef9ab322de: Minor API signatures cleanup
- Updated dependencies
  - @backstage/core-components@0.11.1
  - @backstage/core-plugin-api@1.0.6
  - @backstage/plugin-permission-react@0.4.5
  - @backstage/integration@1.3.1
  - @backstage/catalog-client@1.1.0
  - @backstage/catalog-model@1.1.1
  - @backstage/errors@1.1.1
  - @backstage/plugin-permission-common@0.6.4
  - @backstage/plugin-catalog-common@1.0.6

## 1.1.4-next.2

### Patch Changes

- f6033d1121: humanizeEntityRef function can now be forced to include default namespace
- c86741a052: Support showing counts in option labels of the `EntityTagPicker`. You can enable this by adding the `showCounts` property
- 7d47def9c4: Removed dependency on `@types/jest`.
- Updated dependencies
  - @backstage/catalog-client@1.1.0-next.2
  - @backstage/catalog-model@1.1.1-next.0
  - @backstage/core-components@0.11.1-next.3
  - @backstage/core-plugin-api@1.0.6-next.3
  - @backstage/errors@1.1.1-next.0
  - @backstage/integration@1.3.1-next.2
  - @backstage/plugin-permission-common@0.6.4-next.2
  - @backstage/plugin-permission-react@0.4.5-next.2

## 1.1.4-next.1

### Patch Changes

- 817f3196f6: Updated React Router dependencies to be peer dependencies.
- a6d551fad9: Properly handle free-text entity filtering in the case of empty tag arrays
- Updated dependencies
  - @backstage/core-components@0.11.1-next.1
  - @backstage/core-plugin-api@1.0.6-next.1
  - @backstage/plugin-permission-react@0.4.5-next.1

## 1.1.4-next.0

### Patch Changes

- ef9ab322de: Minor API signatures cleanup
- Updated dependencies
  - @backstage/core-plugin-api@1.0.6-next.0
  - @backstage/core-components@0.11.1-next.0
  - @backstage/catalog-client@1.0.5-next.0
  - @backstage/integration@1.3.1-next.0
  - @backstage/plugin-permission-common@0.6.4-next.0
  - @backstage/plugin-permission-react@0.4.5-next.0
  - @backstage/plugin-catalog-common@1.0.6-next.0

## 1.1.3

### Patch Changes

- 44e691a7f9: Modify description column to not use auto width.
- Updated dependencies
  - @backstage/integration@1.3.0
  - @backstage/core-components@0.11.0
  - @backstage/core-plugin-api@1.0.5
  - @backstage/plugin-catalog-common@1.0.5
  - @backstage/plugin-permission-react@0.4.4

## 1.1.3-next.2

### Patch Changes

- 44e691a7f9: Modify description column to not use auto width.
- Updated dependencies
  - @backstage/core-components@0.11.0-next.2

## 1.1.3-next.1

### Patch Changes

- Updated dependencies
  - @backstage/core-components@0.10.1-next.1
  - @backstage/plugin-catalog-common@1.0.5-next.0
  - @backstage/integration@1.3.0-next.1

## 1.1.3-next.0

### Patch Changes

- Updated dependencies
  - @backstage/integration@1.3.0-next.0
  - @backstage/core-plugin-api@1.0.5-next.0
  - @backstage/core-components@0.10.1-next.0
  - @backstage/plugin-permission-react@0.4.4-next.0

## 1.1.2

### Patch Changes

- 72622d9143: Updated dependency `yaml` to `^2.0.0`.
- be26d95141: Added new `EntityProcessingStatusPicker` that will filter for entities with orphans and/or errors.

  If you are using the default Catalog page this picker will be added automatically. For those who have customized their Catalog page you'll need to add this manually by doing something like this:

  ```diff
  ...
  import {
    CatalogFilterLayout,
    EntityTypePicker,
    UserListPicker,
    EntityTagPicker
  + EntityProcessingStatusPicker,
  } from '@backstage/plugin-catalog-react';
  ...
  export const CustomCatalogPage = ({
    columns,
    actions,
    initiallySelectedFilter = 'owned',
  }: CatalogPageProps) => {
    return (
      ...
          <EntityListProvider>
            <CatalogFilterLayout>
              <CatalogFilterLayout.Filters>
                <EntityKindPicker initialFilter="component" hidden />
                <EntityTypePicker />
                <UserListPicker initialFilter={initiallySelectedFilter} />
                <EntityTagPicker />
  +             <EntityProcessingStatusPicker />
              <CatalogFilterLayout.Filters>
              <CatalogFilterLayout.Content>
                <CatalogTable columns={columns} actions={actions} />
              </CatalogFilterLayout.Content>
            </CatalogFilterLayout>
          </EntityListProvider>
      ...
  };
  ```

- Updated dependencies
  - @backstage/core-components@0.10.0
  - @backstage/catalog-model@1.1.0
  - @backstage/core-plugin-api@1.0.4
  - @backstage/integration@1.2.2
  - @backstage/catalog-client@1.0.4
  - @backstage/plugin-permission-common@0.6.3
  - @backstage/theme@0.2.16
  - @backstage/errors@1.1.0
  - @backstage/plugin-catalog-common@1.0.4
  - @backstage/plugin-permission-react@0.4.3

## 1.1.2-next.3

### Patch Changes

- 72622d9143: Updated dependency `yaml` to `^2.0.0`.
- Updated dependencies
  - @backstage/core-plugin-api@1.0.4-next.0
  - @backstage/core-components@0.10.0-next.3
  - @backstage/catalog-client@1.0.4-next.2
  - @backstage/integration@1.2.2-next.3
  - @backstage/plugin-permission-common@0.6.3-next.1
  - @backstage/catalog-model@1.1.0-next.3
  - @backstage/plugin-permission-react@0.4.3-next.1

## 1.1.2-next.2

### Patch Changes

- be26d95141: Added new `EntityProcessingStatusPicker` that will filter for entities with orphans and/or errors.

  If you are using the default Catalog page this picker will be added automatically. For those who have customized their Catalog page you'll need to add this manually by doing something like this:

  ```diff
  ...
  import {
    CatalogFilterLayout,
    EntityTypePicker,
    UserListPicker,
    EntityTagPicker
  + EntityProcessingStatusPicker,
  } from '@backstage/plugin-catalog-react';
  ...
  export const CustomCatalogPage = ({
    columns,
    actions,
    initiallySelectedFilter = 'owned',
  }: CatalogPageProps) => {
    return (
      ...
          <EntityListProvider>
            <CatalogFilterLayout>
              <CatalogFilterLayout.Filters>
                <EntityKindPicker initialFilter="component" hidden />
                <EntityTypePicker />
                <UserListPicker initialFilter={initiallySelectedFilter} />
                <EntityTagPicker />
  +             <EntityProcessingStatusPicker />
              <CatalogFilterLayout.Filters>
              <CatalogFilterLayout.Content>
                <CatalogTable columns={columns} actions={actions} />
              </CatalogFilterLayout.Content>
            </CatalogFilterLayout>
          </EntityListProvider>
      ...
  };
  ```

- Updated dependencies
  - @backstage/core-components@0.10.0-next.2
  - @backstage/catalog-model@1.1.0-next.2
  - @backstage/theme@0.2.16-next.1
  - @backstage/integration@1.2.2-next.2

## 1.1.2-next.1

### Patch Changes

- Updated dependencies
  - @backstage/core-components@0.9.6-next.1
  - @backstage/catalog-model@1.1.0-next.1
  - @backstage/errors@1.1.0-next.0
  - @backstage/theme@0.2.16-next.0
  - @backstage/catalog-client@1.0.4-next.1
  - @backstage/integration@1.2.2-next.1
  - @backstage/plugin-catalog-common@1.0.4-next.0
  - @backstage/plugin-permission-common@0.6.3-next.0
  - @backstage/plugin-permission-react@0.4.3-next.0

## 1.1.2-next.0

### Patch Changes

- Updated dependencies
  - @backstage/catalog-model@1.1.0-next.0
  - @backstage/core-components@0.9.6-next.0
  - @backstage/integration@1.2.2-next.0
  - @backstage/catalog-client@1.0.4-next.0

## 1.1.1

### Patch Changes

- 1f70704580: Accessibility updates:

  - Wrapped the `EntityLifecyclePicker`, `EntityOwnerPicker`, `EntityTagPicker`, in `label` elements
  - Changed group name `Typography` component to `span` (from default `h6`), added `aria-label` to the `List` component, and `role` of `menuitem` to the container of the `MenuItem` component

- 568f2d1e75: Table component no longer has drag and drop columns by default
- Updated dependencies
  - @backstage/plugin-catalog-common@1.0.3
  - @backstage/core-components@0.9.5
  - @backstage/integration@1.2.1
  - @backstage/catalog-client@1.0.3
  - @backstage/core-plugin-api@1.0.3
  - @backstage/plugin-permission-common@0.6.2
  - @backstage/catalog-model@1.0.3
  - @backstage/plugin-permission-react@0.4.2

## 1.1.1-next.1

### Patch Changes

- Updated dependencies
  - @backstage/core-components@0.9.5-next.1
  - @backstage/catalog-client@1.0.3-next.0
  - @backstage/core-plugin-api@1.0.3-next.0
  - @backstage/integration@1.2.1-next.1
  - @backstage/plugin-permission-common@0.6.2-next.0
  - @backstage/catalog-model@1.0.3-next.0
  - @backstage/plugin-permission-react@0.4.2-next.0
  - @backstage/plugin-catalog-common@1.0.3-next.0

## 1.1.1-next.0

### Patch Changes

- 1f70704580: Accessibility updates:

  - Wrapped the `EntityLifecyclePicker`, `EntityOwnerPicker`, `EntityTagPicker`, in `label` elements
  - Changed group name `Typography` component to `span` (from default `h6`), added `aria-label` to the `List` component, and `role` of `menuitem` to the container of the `MenuItem` component

- Updated dependencies
  - @backstage/core-components@0.9.5-next.0
  - @backstage/integration@1.2.1-next.0

## 1.1.0

### Minor Changes

- 4274844a8c: Use InfoCardVariants on custom cards variant attribute

### Patch Changes

- 0418447669: Added menu parent role for menu items accessibility
- b7514d19ff: Update the rendering of links in the entity inspector so that values starting with `https?://` are rendered as links as well.
- b880c0e092: Fix `EntityTypeFilter` so generating available types is case insensitive
- 57f41fb8d6: Make Menu item on filters accessible through keyboard
- Updated dependencies
  - @backstage/core-components@0.9.4
  - @backstage/integration@1.2.0
  - @backstage/core-plugin-api@1.0.2
  - @backstage/catalog-client@1.0.2
  - @backstage/catalog-model@1.0.2
  - @backstage/plugin-catalog-common@1.0.2
  - @backstage/plugin-permission-common@0.6.1
  - @backstage/plugin-permission-react@0.4.1

## 1.1.0-next.2

### Patch Changes

- 57f41fb8d6: Make Menu item on filters accessible through keyboard
- Updated dependencies
  - @backstage/core-components@0.9.4-next.1
  - @backstage/catalog-model@1.0.2-next.0
  - @backstage/core-plugin-api@1.0.2-next.1
  - @backstage/integration@1.2.0-next.1
  - @backstage/plugin-permission-common@0.6.1-next.0
  - @backstage/plugin-permission-react@0.4.1-next.1
  - @backstage/catalog-client@1.0.2-next.0
  - @backstage/plugin-catalog-common@1.0.2-next.0

## 1.1.0-next.1

### Patch Changes

- 0418447669: Added menu parent role for menu items accessibility
- Updated dependencies
  - @backstage/core-components@0.9.4-next.0
  - @backstage/core-plugin-api@1.0.2-next.0
  - @backstage/plugin-permission-react@0.4.1-next.0

## 1.1.0-next.0

### Minor Changes

- 4274844a8c: Use InfoCardVariants on custom cards variant attribute

### Patch Changes

- Updated dependencies
  - @backstage/integration@1.2.0-next.0

## 1.0.1

### Patch Changes

- 0ffd88a90e: Prevent permissions with types other than `ResourcePermission<'catalog-entity'>` from being used with the `useEntityPermission` hook.
- 7c7919777e: build(deps-dev): bump `@testing-library/react-hooks` from 7.0.2 to 8.0.0
- 24254fd433: build(deps): bump `@testing-library/user-event` from 13.5.0 to 14.0.0
- 4af82967f4: Decouple tags picker from backend entities

  `EntityTagPicker` fetches all the tags independently and it doesn't require all the entities to be available client side.

- 4be0d1e777: Changed catalog filter components to only pay attention to query parameters relevant to the component.
- 5d5fdbe541: Columns in CatalogTable now change depending on the entity kind, ensuring only relevant columns are displayed.
- 863e7bcb7b: Updated the "unregister location" behavior in `UnregisterEntityDialog`. Removed unnecessary entity deletion requests that were sent after successfully deleting a location.
- 37b04b5a5e: Removed broken link from Labels section of entity inspector.
- a496cee4d1: Add support for string refs to the `EntityRefLinks` component
- d34900af81: Added a new `NextScaffolderRouter` which will eventually replace the exiting router
- 99063c39ae: Minor API report cleanup
- 4431873583: Update `usePermission` usage.
- Updated dependencies
  - @backstage/integration@1.1.0
  - @backstage/plugin-permission-react@0.4.0
  - @backstage/plugin-permission-common@0.6.0
  - @backstage/catalog-model@1.0.1
  - @backstage/core-components@0.9.3
  - @backstage/core-plugin-api@1.0.1
  - @backstage/version-bridge@1.0.1
  - @backstage/plugin-catalog-common@1.0.1
  - @backstage/catalog-client@1.0.1

## 1.0.1-next.3

### Patch Changes

- 24254fd433: build(deps): bump `@testing-library/user-event` from 13.5.0 to 14.0.0
- 863e7bcb7b: Updated the "unregister location" behavior in `UnregisterEntityDialog`. Removed unnecessary entity deletion requests that were sent after successfully deleting a location.
- Updated dependencies
  - @backstage/core-components@0.9.3-next.2
  - @backstage/core-plugin-api@1.0.1-next.0
  - @backstage/plugin-permission-common@0.6.0-next.1
  - @backstage/plugin-permission-react@0.4.0-next.1
  - @backstage/integration@1.1.0-next.2

## 1.0.1-next.2

### Patch Changes

- 4be0d1e777: Changed catalog filter components to only pay attention to query parameters relevant to the component.
- 5d5fdbe541: Columns in CatalogTable now change depending on the entity kind, ensuring only relevant columns are displayed.
- 99063c39ae: Minor API report cleanup
- Updated dependencies
  - @backstage/core-components@0.9.3-next.1
  - @backstage/catalog-model@1.0.1-next.1

## 1.0.1-next.1

### Patch Changes

- 0ffd88a90e: Prevent permissions with types other than `ResourcePermission<'catalog-entity'>` from being used with the `useEntityPermission` hook.
- 4af82967f4: Decouple tags picker from backend entities

  `EntityTagPicker` fetches all the tags independently and it doesn't require all the entities to be available client side.

- 37b04b5a5e: Removed broken link from Labels section of entity inspector.
- 4431873583: Update `usePermission` usage.
- Updated dependencies
  - @backstage/integration@1.1.0-next.1
  - @backstage/plugin-permission-react@0.4.0-next.0
  - @backstage/plugin-permission-common@0.6.0-next.0
  - @backstage/plugin-catalog-common@1.0.1-next.1

## 1.0.1-next.0

### Patch Changes

- a496cee4d1: Add support for string refs to the `EntityRefLinks` component
- d34900af81: Added a new `NextScaffolderRouter` which will eventually replace the exiting router
- Updated dependencies
  - @backstage/catalog-model@1.0.1-next.0
  - @backstage/integration@1.0.1-next.0
  - @backstage/core-components@0.9.3-next.0
  - @backstage/catalog-client@1.0.1-next.0

## 1.0.0

### Major Changes

- b58c70c223: This package has been promoted to v1.0! To understand how this change affects the package, please check out our [versioning policy](https://backstage.io/docs/overview/versioning-policy).

### Minor Changes

- f7fb7295e6: **BREAKING**: Removed the deprecated `favoriteEntityTooltip` and `favoriteEntityIcon` functions.
- 4cd92028b8: **BREAKING**: The following deprecated annotation reading helper functions were removed:

  - `getEntityMetadataViewUrl`, use `entity.metadata.annotations?.[ANNOTATION_VIEW_URL]` instead.
  - `getEntityMetadataEditUrl`, use `entity.metadata.annotations?.[ANNOTATION_EDIT_URL]` instead.

- 1f2757bb07: **BREAKING**: The `useEntity` hook no longer returns loading or error states, and will throw an error if the entity is not immediately available. In practice this means that `useEntity` can only be used in contexts where the entity is guaranteed to have been loaded, for example inside an `EntityLayout`. To access the loading state of the entity, use `useAsyncEntity` instead.
- 0f3520d499: **BREAKING**: Removed the deprecated `formatEntityRefTitle`, use `humanizeEntityRef` instead.

### Patch Changes

- a422d7ce5e: chore(deps): bump `@testing-library/react` from 11.2.6 to 12.1.3
- c689d7a94c: Added `CatalogFilterLayout`, which replaces `FilteredEntityLayout` from `@backstage/plugin-catalog`, as well as `FilterContainer` and `EntityListContainer`. It is used like this:

  ```tsx
  <CatalogFilterLayout>
    <CatalogFilterLayout.Filters>
      {/* filter drawer, for example <EntityTypePicker /> and friends */}
    </CatalogFilterLayout.Filters>
    <CatalogFilterLayout.Content>
      {/* content view, for example a <CatalogTable /> */}
    </CatalogFilterLayout.Content>
  </CatalogFilterLayout>
  ```

- Updated dependencies
  - @backstage/core-components@0.9.2
  - @backstage/core-plugin-api@1.0.0
  - @backstage/version-bridge@1.0.0
  - @backstage/plugin-permission-react@0.3.4
  - @backstage/catalog-model@1.0.0
  - @backstage/integration@1.0.0
  - @backstage/catalog-client@1.0.0
  - @backstage/errors@1.0.0
  - @backstage/types@1.0.0
  - @backstage/plugin-permission-common@0.5.3

## 0.9.0

### Minor Changes

- b0af81726d: **BREAKING**: Removed `reduceCatalogFilters` and `reduceEntityFilters` due to low external utility value.
- 7ffb2c73c9: **BREAKING**: Removed the deprecated `loadCatalogOwnerRefs` function. Usages of this function can be directly replaced with `ownershipEntityRefs` from `identityApi.getBackstageIdentity()`.

  This also affects the `useEntityOwnership` hook in that it no longer uses `loadCatalogOwnerRefs`, meaning it will no longer load in additional relations and instead only rely on the `ownershipEntityRefs` from the `IdentityApi`.

- dd88d1e3ac: **BREAKING**: Removed `useEntityFromUrl`.
- 9844d4d2bd: **BREAKING**: Removed `useEntityCompoundName`, use `useRouteRefParams(entityRouteRef)` instead.
- 2b8c986ce0: **BREAKING**: Removed `useEntityListProvider` use `useEntityList` instead.
- f3a7a9de6d: **BREAKING**: Removed `useOwnedEntities` and moved its usage internally to the scaffolder-backend where it's used.

  **BREAKING**: Removed `EntityTypeReturn` type which is now inlined.

- cf1ff5b438: **BREAKING**: Removed the `useEntityKinds` hook, use `catalogApi.getEntityFacets({ facets: ['kind'] })` instead.
- fc6290a76d: **BREAKING**: Removed the deprecated `useOwnUser` hook. Existing usage can be replaced with `identityApi.getBackstageIdentity()`, followed by a call to `catalogClient.getEntityByRef(identity.userEntityRef)`.

### Patch Changes

- b1aacbf96a: Applied the fix for the `/alpha` entry point resolution that was part of the `v0.70.1` release of Backstage.
- 2986f8e09d: Fixed EntityOwnerPicker and OwnershipCard url filter issue with more than 21 owners
- f3a7a9de6d: Internalized usage of `useOwnedEntities` hook.
- Updated dependencies
  - @backstage/core-components@0.9.1
  - @backstage/catalog-model@0.13.0
  - @backstage/catalog-client@0.9.0

## 0.9.0-next.0

### Minor Changes

- b0af81726d: **BREAKING**: Removed `reduceCatalogFilters` and `reduceEntityFilters` due to low external utility value.
- 7ffb2c73c9: **BREAKING**: Removed the deprecated `loadCatalogOwnerRefs` function. Usages of this function can be directly replaced with `ownershipEntityRefs` from `identityApi.getBackstageIdentity()`.

  This also affects the `useEntityOwnership` hook in that it no longer uses `loadCatalogOwnerRefs`, meaning it will no longer load in additional relations and instead only rely on the `ownershipEntityRefs` from the `IdentityApi`.

- dd88d1e3ac: **BREAKING**: Removed `useEntityFromUrl`.
- 9844d4d2bd: **BREAKING**: Removed `useEntityCompoundName`, use `useRouteRefParams(entityRouteRef)` instead.
- 2b8c986ce0: **BREAKING**: Removed `useEntityListProvider` use `useEntityList` instead.
- f3a7a9de6d: **BREAKING**: Removed `useOwnedEntities` and moved its usage internally to the scaffolder-backend where it's used.

  **BREAKING**: Removed `EntityTypeReturn` type which is now inlined.

- cf1ff5b438: **BREAKING**: Removed the `useEntityKinds` hook, use `catalogApi.getEntityFacets({ facets: ['kind'] })` instead.
- fc6290a76d: **BREAKING**: Removed the deprecated `useOwnUser` hook. Existing usage can be replaced with `identityApi.getBackstageIdentity()`, followed by a call to `catalogClient.getEntityByRef(identity.userEntityRef)`.

### Patch Changes

- b1aacbf96a: Applied the fix for the `/alpha` entry point resolution that was part of the `v0.70.1` release of Backstage.
- 2986f8e09d: Fixed EntityOwnerPicker and OwnershipCard url filter issue with more than 21 owners
- f3a7a9de6d: Internalized usage of `useOwnedEntities` hook.
- Updated dependencies
  - @backstage/core-components@0.9.1-next.0
  - @backstage/catalog-model@0.13.0-next.0
  - @backstage/catalog-client@0.9.0-next.0

## 0.8.1

### Patch Changes

- Fixed runtime resolution of the `/alpha` entry point.
- Updated dependencies
  - @backstage/catalog-model@0.12.1

## 0.8.0

### Minor Changes

- da79aac2a6: Removed some previously deprecated `routeRefs` as follows:

  - **BREAKING**: Removed `entityRoute` in favor of `entityRouteRef`.
  - **BREAKING**: Removed the previously deprecated `rootRoute` and `catalogRouteRef`. If you want to refer to the catalog index page from a public plugin you now need to use an `ExternalRouteRef` instead. For private plugins it is possible to take the shortcut of referring directly to `catalogPlugin.routes.indexPage` instead.

- e26fd1c7ab: Marked `useEntityPermission` as alpha since the underlying permission framework is under active development.
- 2de1d82bd1: Removing the `EntityName` path for the `useEntityOwnership` as it has never worked correctly. Please pass in an entire `Entity` instead.

### Patch Changes

- 899f196af5: Use `getEntityByRef` instead of `getEntityByName` in the catalog client
- f41a293231: - **DEPRECATION**: Deprecated `formatEntityRefTitle` in favor of the new `humanizeEntityRef` method instead. Please migrate to using the new method instead.
- f590d1681b: Deprecated `favoriteEntityTooltip` and `favoriteEntityIcon` since the utility value is very low.
- 72431d7bed: - **BREAKING**: The `isOwnerOf` function has been marked as `@alpha` and is now only available via the `@backstage/plugin-catalog-react/alpha` import. The limitations of this function with regards to only supporting direct relations have also been documented.
- 03ec06bf7f: **BREAKING**: Moved **DefaultStarredEntitiesApi** to `@backstage/plugin-catalog`. If you were using this in tests, you can use the new `MockStarredEntitiesApi` from `@backstage/plugin-catalog-react` instead.

  Fixed a risky behavior where `DefaultStarredEntitiesApi` forwarded values to observers that were later mutated.

  Removed the `isStarred` method from `DefaultStarredEntitiesApi`, as it is not part of the `StarredEntitiesApi`.

- 44403296e7: Added the following deprecations to the `catalog-react` package:

  - **DEPRECATION**: `useEntity` will now warn if the entity has not yet been loaded, and will soon throw errors instead. If you're using the default implementation of `EntityLayout` and `EntitySwitch` then these components will ensure that there is an entity loaded before rendering children. If you're implementing your own `EntityLayout` or `EntitySwitch` or something that operates outside or adjacent to them, then use `useAsyncEntity`.

  - **DEPRECATION**: the `loading`, `error` and `refresh` properties that are returned from `useEntity` have been deprecated, and are available on `useAsyncEntity` instead.

- 8f0e8e039b: Deprecated `getEntityMetadataEditUrl` and `getEntityMetadataViewUrl` as these just return one annotation from the entity passed in.
- 36aa63022b: Use `CompoundEntityRef` instead of `EntityName`, and `getCompoundEntityRef` instead of `getEntityName`, from `@backstage/catalog-model`.
- bb2bb36651: Updated usage of `StorageApi` to use `snapshot` method instead of `get`
- Updated dependencies
  - @backstage/catalog-model@0.12.0
  - @backstage/catalog-client@0.8.0
  - @backstage/core-components@0.9.0
  - @backstage/integration@0.8.0
  - @backstage/core-plugin-api@0.8.0
  - @backstage/plugin-permission-common@0.5.2
  - @backstage/plugin-permission-react@0.3.3

## 0.7.0

### Minor Changes

- 3334ad47d4: Removed the deprecated `EntityContext` which have been replaced by `useEntity`, `EntityProvider` and `AsyncEntityProvider`.
- e2e0b6625c: Improved API documentation.

  **BREAKING**: The individual table column factories (e.g. `createEntityRefColumn`) are now no longer available directly, but only through `EntityTable.columns`.

- c4276915c0: **BREAKING**: Deleted the deprecated `loadIdentityOwnerRefs` function which is replaced by `ownershipEntityRefs` from `identityApi.getBackstageIdentity()`.

  Deprecated the `loadCatalogOwnerRefs` hook as membership references should be added as `ent` inside `claims` sections of the `SignInResolver` when issuing tokens. See https://backstage.io/docs/auth/identity-resolver for more details on how to prepare your `SignInResolver` if not done already. Usage of the `loadCatalogOwnerRefs` hook should be replaced by `ownershipEntityRefs` from `identityApi.getBackstageIdentity()` instead.

### Patch Changes

- a8331830f1: Deprecated the `useEntityKinds` hook due to low usage and utility value.
- 6e1cbc12a6: Updated according to the new `getEntityFacets` catalog API method
- b776ce5aab: Deprecated the `useEntityListProvider` hook which is now renamed to `useEntityList`
- b3ef24038b: Deprecated `reduceCatalogFilters` and `reduceEntityFilters` as these helper functions are used internally and provides low external value.
- 2d339b5f2c: Deprecated `useEntityFromUrl` and the `useEntityCompoundName` hooks as these have very low utility value.
- 96b8ae9a9e: Deprecated the `EntityTypeReturn` type and inlined the return type to `useEntityTypeFilter` as the type and function name does not align
- d4f67fa728: Deprecated the `useOwnedEntities` hook which is replaced by the IdentityAPI.
  Deprecated the `useOwnUser` hook due to low external value.
- 919cf2f836: Minor updates to match the new `targetRef` field of relations, and to stop consuming the `target` field
- Updated dependencies
  - @backstage/core-components@0.8.10
  - @backstage/catalog-model@0.11.0
  - @backstage/catalog-client@0.7.2
  - @backstage/core-plugin-api@0.7.0
  - @backstage/integration@0.7.5
  - @backstage/plugin-permission-react@0.3.2

## 0.6.15

### Patch Changes

- 1ed305728b: Bump `node-fetch` to version 2.6.7 and `cross-fetch` to version 3.1.5
- c77c5c7eb6: Added `backstage.role` to `package.json`
- 538ca90790: Use updated type names from `@backstage/catalog-client`
- edbc03814a: Replace usage of `serializeEntityRef` with `stringifyEntityRef`
- 244d24ebc4: Import `Location` from the `@backstage/catalog-client` package.
- deaf6065db: Adapt to the new `CatalogApi.getLocationByRef`
- 216725b434: Updated to use new names for `parseLocationRef` and `stringifyLocationRef`
- e72d371296: Use `TemplateEntityV1beta2` from `@backstage/plugin-scaffolder-common` instead
  of `@backstage/catalog-model`.
- 98d1aa1ea1: Fix CatalogPage showing all components when owned filter was pre-selected
- 27eccab216: Replaces use of deprecated catalog-model constants.
- 7aeb491394: Replace use of deprecated `ENTITY_DEFAULT_NAMESPACE` constant with `DEFAULT_NAMESPACE`.
- Updated dependencies
  - @backstage/catalog-client@0.7.0
  - @backstage/core-components@0.8.9
  - @backstage/core-plugin-api@0.6.1
  - @backstage/errors@0.2.1
  - @backstage/integration@0.7.3
  - @backstage/plugin-permission-common@0.5.0
  - @backstage/plugin-permission-react@0.3.1
  - @backstage/catalog-model@0.10.0
  - @backstage/types@0.1.2
  - @backstage/version-bridge@0.1.2

## 0.6.14

### Patch Changes

- 680e7c7452: Updated `useEntityListProvider` and catalog pickers to respond to external changes to query parameters in the URL, such as two sidebar links that apply different catalog filters.
- f8633307c4: Added an "inspect" entry in the entity three-dots menu, for lower level catalog
  insights and debugging.
- 19155e0939: Updated React component type declarations to avoid exporting exotic component types.
- 7bb1bde7f6: Minor API cleanups
- Updated dependencies
  - @backstage/catalog-client@0.6.0
  - @backstage/core-components@0.8.8

## 0.6.14-next.0

### Patch Changes

- 680e7c7452: Updated `useEntityListProvider` and catalog pickers to respond to external changes to query parameters in the URL, such as two sidebar links that apply different catalog filters.
- 7bb1bde7f6: Minor API cleanups
- Updated dependencies
  - @backstage/core-components@0.8.8-next.0

## 0.6.13

### Patch Changes

- f7257dff6f: The `<Link />` component now accepts a `noTrack` prop, which prevents the `click` event from being captured by the Analytics API. This can be used if tracking is explicitly not warranted, or in order to use custom link tracking in specific situations.
- 300f8cdaee: Fix bug: previously the filter would be set to "all" on page load, even if the
  `initiallySelectedFilter` on the `DefaultCatalogPage` was set to something else,
  or a different query parameter was supplied. Now, the prop and query parameters
  control the filter as expected. Additionally, after this change any filters
  which match 0 items will be disabled, and the filter will be reverted to 'all'
  if they're set on page load.
- 6acc8f7db7: Add caching to the useEntityPermission hook

  The hook now caches the authorization decision based on the permission + the entity, and returns the cache match value as the default `allowed` value while loading. This helps avoid flicker in UI elements that would be conditionally rendered based on the `allowed` result of this hook.

- Updated dependencies
  - @backstage/core-components@0.8.7

## 0.6.13-next.1

### Patch Changes

- f7257dff6f: The `<Link />` component now accepts a `noTrack` prop, which prevents the `click` event from being captured by the Analytics API. This can be used if tracking is explicitly not warranted, or in order to use custom link tracking in specific situations.
- 300f8cdaee: Fix bug: previously the filter would be set to "all" on page load, even if the
  `initiallySelectedFilter` on the `DefaultCatalogPage` was set to something else,
  or a different query parameter was supplied. Now, the prop and query parameters
  control the filter as expected. Additionally, after this change any filters
  which match 0 items will be disabled, and the filter will be reverted to 'all'
  if they're set on page load.
- 6acc8f7db7: Add caching to the useEntityPermission hook

  The hook now caches the authorization decision based on the permission + the entity, and returns the cache match value as the default `allowed` value while loading. This helps avoid flicker in UI elements that would be conditionally rendered based on the `allowed` result of this hook.

- Updated dependencies
  - @backstage/core-components@0.8.7-next.1

## 0.6.13-next.0

### Patch Changes

- Updated dependencies
  - @backstage/core-components@0.8.7-next.0

## 0.6.12

### Patch Changes

- 3d87019269: The `entityRouteRef` is now a well-known route that should be imported directly from `@backstage/plugin-catalog-react`. It is guaranteed to be globally unique across duplicate installations of the `@backstage/plugin-catalog-react`, starting at this version.

  Deprecated `entityRoute` in favor of `entityRouteRef`.

  Deprecated `rootRoute` and `catalogRouteRef`. If you want to refer to the catalog index page from a public plugin you now need to use an `ExternalRouteRef` instead. For private plugins it is possible to take the shortcut of referring directly to `catalogPlugin.routes.indexPage` instead.

- 2916a83b9c: Deprecated `loadIdentityOwnerRefs`, since they can now be retrieved as `ownershipEntityRefs` from `identityApi.getBackstageIdentity()` instead.
- 51fbedc445: Migrated usage of deprecated `IdentityApi` methods.
- c54c0d9d10: Add useEntityPermission hook
- Updated dependencies
  - @backstage/plugin-permission-react@0.3.0
  - @backstage/core-components@0.8.5
  - @backstage/integration@0.7.2
  - @backstage/plugin-permission-common@0.4.0
  - @backstage/core-plugin-api@0.6.0
  - @backstage/catalog-model@0.9.10
  - @backstage/catalog-client@0.5.5

## 0.6.12-next.0

### Patch Changes

- 2916a83b9c: Deprecated `loadIdentityOwnerRefs`, since they can now be retrieved as `ownershipEntityRefs` from `identityApi.getBackstageIdentity()` instead.
- 51fbedc445: Migrated usage of deprecated `IdentityApi` methods.
- Updated dependencies
  - @backstage/core-components@0.8.5-next.0
  - @backstage/core-plugin-api@0.6.0-next.0
  - @backstage/catalog-model@0.9.10-next.0
  - @backstage/catalog-client@0.5.5-next.0
  - @backstage/integration@0.7.2-next.0

## 0.6.11

### Patch Changes

- 5333451def: Cleaned up API exports
- Updated dependencies
  - @backstage/integration@0.7.1
  - @backstage/core-components@0.8.4
  - @backstage/core-plugin-api@0.5.0
  - @backstage/errors@0.2.0
  - @backstage/catalog-client@0.5.4
  - @backstage/catalog-model@0.9.9

## 0.6.10

### Patch Changes

- fe2a6532ff: Add Override Components for Components in @backstage/plugin-catalog-react
- 4ce51ab0f1: Internal refactor of the `react-use` imports to use `react-use/lib/*` instead.
- Updated dependencies
  - @backstage/core-plugin-api@0.4.1
  - @backstage/core-components@0.8.3

## 0.6.9

### Patch Changes

- c6fdddec77: When a user has zero owned entities when viewing an entity kind in the catalog
  page, it will be automatically redirected to see all the entities. Furthermore,
  for the kind User and Group there are no longer the owned selector.
- Updated dependencies
  - @backstage/integration@0.7.0

## 0.6.8

### Patch Changes

- 3491a36ab9: added useOwnedEntities hook to get the list of entities of the logged-in user
- Updated dependencies
  - @backstage/core-plugin-api@0.4.0
  - @backstage/core-components@0.8.2
  - @backstage/catalog-client@0.5.3

## 0.6.7

### Patch Changes

- 6156fb8730: `useEntityTypeFilter`: Skip updating selected types if a kind filter change did not change them.
- Updated dependencies
  - @backstage/core-plugin-api@0.3.1
  - @backstage/core-components@0.8.1
  - @backstage/catalog-model@0.9.8

## 0.6.6

### Patch Changes

- 4c0f0b2003: Removed dependency on `@backstage/core-app-api`.

## 0.6.5

### Patch Changes

- cd450844f6: Moved React dependencies to `peerDependencies` and allow both React v16 and v17 to be used.
- 69034b4419: Fix typo in catalog-react package.json
- Updated dependencies
  - @backstage/core-components@0.8.0
  - @backstage/core-plugin-api@0.3.0
  - @backstage/core-app-api@0.2.0
  - @backstage/version-bridge@0.1.1

## 0.6.4

### Patch Changes

- a125278b81: Refactor out the deprecated path and icon from RouteRefs
- Updated dependencies
  - @backstage/catalog-client@0.5.2
  - @backstage/catalog-model@0.9.7
  - @backstage/core-components@0.7.4
  - @backstage/core-plugin-api@0.2.0
  - @backstage/core-app-api@0.1.21

## 0.6.3

### Patch Changes

- 03b47a476d: export `loadIdentityOwnerRefs` and `loadCatalogOwnerRefs` all the way
- Updated dependencies
  - @backstage/core-components@0.7.3
  - @backstage/catalog-client@0.5.1
  - @backstage/core-plugin-api@0.1.13
  - @backstage/core-app-api@0.1.20

## 0.6.2

### Patch Changes

- f9cc2509f8: EntityTypePicker can be hidden and have an initial filter value set, similar to EntityKindPicker
- 10615525f3: Switch to use the json and observable types from `@backstage/types`
- Updated dependencies
  - @backstage/errors@0.1.4
  - @backstage/integration@0.6.9
  - @backstage/core-components@0.7.2
  - @backstage/catalog-model@0.9.6
  - @backstage/core-app-api@0.1.19
  - @backstage/core-plugin-api@0.1.12

## 0.6.1

### Patch Changes

- 36e67d2f24: Internal updates to apply more strict checks to throw errors.
- Updated dependencies
  - @backstage/core-components@0.7.1
  - @backstage/errors@0.1.3
  - @backstage/core-app-api@0.1.18
  - @backstage/core-plugin-api@0.1.11
  - @backstage/catalog-model@0.9.5

## 0.6.0

### Minor Changes

- 82fbda923e: Introduce a new `StarredEntitiesApi` that is used in the `useStarredEntities` hook.
  The `@backstage/plugin-catalog` installs a default implementation that is backed by the `StorageApi`, but one can also override the `starredEntitiesApiRef`.

  This change also updates the storage format from a custom string to an entity reference and moves the location in the local storage.
  A migration will convert the previously starred entities to the location on the first load of Backstage.

### Patch Changes

- 0366c9b667: Introduce a `useStarredEntity` hook to check if a single entity is starred.
  It provides a more efficient implementation compared to the `useStarredEntities` hook, because the rendering is only triggered if the selected entity is starred, not if _any_ entity is starred.
- 4aca84f86b: Support `material-ui` overrides in plugin-catalog-react components
- b03b9f19e0: added sorting in entity `Name` column by `metadata.title` if present
- Updated dependencies
  - @backstage/integration@0.6.8
  - @backstage/core-app-api@0.1.17
  - @backstage/core-components@0.7.0

## 0.5.2

### Patch Changes

- 5aae9bb61e: Name column will now render entity `metadata.title` if its present
- ca0559444c: Avoid usage of `.to*Case()`, preferring `.toLocale*Case('en-US')` instead.
- Updated dependencies
  - @backstage/core-components@0.6.1
  - @backstage/core-plugin-api@0.1.10
  - @backstage/core-app-api@0.1.16
  - @backstage/catalog-model@0.9.4
  - @backstage/catalog-client@0.5.0
  - @backstage/integration@0.6.7

## 0.5.1

### Patch Changes

- Updated dependencies
  - @backstage/core-app-api@0.1.15
  - @backstage/integration@0.6.6
  - @backstage/core-plugin-api@0.1.9
  - @backstage/core-components@0.6.0

## 0.5.0

### Minor Changes

- dbcaa6387a: Extends the `CatalogClient` interface with a `refreshEntity` method.

### Patch Changes

- cc464a56b3: This makes Type and Lifecycle columns consistent for all table cases and adds a new line in Description column for better readability
- febddedcb2: Bump `lodash` to remediate `SNYK-JS-LODASH-590103` security vulnerability
- Updated dependencies
  - @backstage/core-components@0.5.0
  - @backstage/integration@0.6.5
  - @backstage/catalog-client@0.4.0
  - @backstage/catalog-model@0.9.3
  - @backstage/core-app-api@0.1.14

## 0.4.6

### Patch Changes

- 9f1362dcc1: Upgrade `@material-ui/lab` to `4.0.0-alpha.57`.
- ea81a1f19c: Deprecated EntityContext in favor of using `useEntity`, `EntityProvider` and the new `AsyncEntityProvider` instead. This update also brings cross-version compatibility to `@backstage/catalog-react`, meaning that future versions can be used in parallel with this one.
- Updated dependencies
  - @backstage/core-components@0.4.2
  - @backstage/integration@0.6.4
  - @backstage/core-app-api@0.1.13
  - @backstage/core-plugin-api@0.1.8

## 0.4.5

### Patch Changes

- 3ed78fca3: Added a `useEntityKinds` hook to load a unique list of entity kinds from the catalog.
  Fixed a bug in `EntityTypePicker` where the component did not hide when no types were available in returned entities.
- Updated dependencies
  - @backstage/integration@0.6.3
  - @backstage/core-components@0.4.0
  - @backstage/catalog-model@0.9.1
  - @backstage/core-app-api@0.1.11

## 0.4.4

### Patch Changes

- 5a1eb6bfc: Memoize the context value in `EntityListProvider`.

  This removes quite a few unnecessary rerenders of the inner components.

  When running the full `CatalogPage` test:

  - Before: 98 table render calls total, 16 seconds runtime
  - After: 57 table render calls total, 14 seconds runtime

  This doesn't account for all of the slowness, but does give a minor difference in perceived speed in the browser too.

- d39e7d141: Use the history API directly in `useEntityListProvider`.

  This replaces `useSearchParams`/`useNavigate`, since they cause at least one additional re-render compared to using this method.

  Table re-render count is down additionally:

  - Initial render of catalog page: 12 -> 9
  - Full `CatalogPage` test: 57 -> 48

- Updated dependencies
  - @backstage/core-app-api@0.1.10
  - @backstage/core-components@0.3.3
  - @backstage/integration@0.6.2

## 0.4.3

### Patch Changes

- 3bc009287: Clarified messaging around configured locations in the `UnregisterEntityDialog`.
- 2105d608f: Migrate and export `UnregisterEntityDialog` component from `catalog-react` package
- Updated dependencies
  - @backstage/core-app-api@0.1.9
  - @backstage/core-components@0.3.2
  - @backstage/integration@0.6.1

## 0.4.2

### Patch Changes

- 56c773909: Switched `@types/react` dependency to request `*` rather than a specific version.
- a440d3b38: Move and rename `FavoriteEntity` component to `catalog-react`
- Updated dependencies
  - @backstage/integration@0.6.0
  - @backstage/core-app-api@0.1.8
  - @backstage/core-components@0.3.1
  - @backstage/core-plugin-api@0.1.6

## 0.4.1

### Patch Changes

- Updated dependencies
  - @backstage/core-components@0.3.0
  - @backstage/core-plugin-api@0.1.5
  - @backstage/integration@0.5.9
  - @backstage/core-app-api@0.1.7

## 0.4.0

### Minor Changes

- c5cb55803: Introduce the `useEntityOwnership` hook, which implements the full new ownership model.

  This also means a breaking change to the interface of `UserListFilter`. It no longer
  accepts a user entity as input, but rather a function that checks ownership of an
  entity. This function is taken from the above mentioned hook output. So if you are
  instantiating the filter yourself, you will change from something like

  ```ts
  const { entity } = useOwnUser();
  const filter = new UserListFilter('owned', user, ...);
  ```

  to

  ```ts
  const { isOwnedEntity } = useEntityOwnership();
  const filter = new UserListFilter('owned', isOwnedEntity, ...);
  ```

### Patch Changes

- 19d9995b6: Improve accessibility of core & catalog components by adjusting them with non-breaking changes.
- 11c370af2: Export `CATALOG_FILTER_EXISTS` symbol
- 9d40fcb1e: - Bumping `material-ui/core` version to at least `4.12.2` as they made some breaking changes in later versions which broke `Pagination` of the `Table`.
  - Switching out `material-table` to `@material-table/core` for support for the later versions of `material-ui/core`
  - This causes a minor API change to `@backstage/core-components` as the interface for `Table` re-exports the `prop` from the underlying `Table` components.
  - `onChangeRowsPerPage` has been renamed to `onRowsPerPageChange`
  - `onChangePage` has been renamed to `onPageChange`
  - Migration guide is here: https://material-table-core.com/docs/breaking-changes
- 043a4238f: Fix `EntityListProvider` to not update url if unmounted
- Updated dependencies
  - @backstage/core-components@0.2.0
  - @backstage/core-app-api@0.1.6
  - @backstage/core-plugin-api@0.1.4
  - @backstage/catalog-client@0.3.18

## 0.3.1

### Patch Changes

- 221d7d060: added retry callback to useEntity hook
- Updated dependencies
  - @backstage/core-components@0.1.6
  - @backstage/catalog-client@0.3.17
  - @backstage/core-app-api@0.1.5

## 0.3.0

### Minor Changes

- 976b61080: Updated the software templates list page (`ScaffolderPage`) to use the `useEntityListProvider` hook from #5643. This reduces the code footprint, making it easier to customize the display of this page, and consolidates duplicate approaches to querying the catalog with filters.

  - The `useEntityTypeFilter` hook has been updated along with the underlying `EntityTypeFilter` to work with multiple values, to allow more flexibility for different user interfaces. It's unlikely that this change affects you; however, if you're using either of these directly, you'll need to update your usage.
  - `SearchToolbar` was renamed to `EntitySearchBar` and moved to `catalog-react` to be usable by other entity list pages
  - `UserListPicker` now has an `availableTypes` prop to restrict which user-related options to present

### Patch Changes

- d84778c25: Store filter values set in `EntityListProvider` in query parameters. This allows selected filters to be restored when returning to pages that list catalog entities.
- e13f0fb9d: Fix `EntityTypeFilter` so it produces unique case-insensitive set of available types

## 0.2.6

### Patch Changes

- Updated dependencies
  - @backstage/integration@0.5.8
  - @backstage/core-components@0.1.5
  - @backstage/catalog-model@0.9.0
  - @backstage/catalog-client@0.3.16

## 0.2.5

### Patch Changes

- 35a3e4e4c: Fix repetitive error reporting in EntityTypePicker
- Updated dependencies
  - @backstage/core-app-api@0.1.4
  - @backstage/core-components@0.1.4
  - @backstage/integration@0.5.7
  - @backstage/catalog-client@0.3.15

## 0.2.4

### Patch Changes

- 48c9fcd33: Migrated to use the new `@backstage/core-*` packages rather than `@backstage/core`.
- Updated dependencies
  - @backstage/core-app-api@0.1.3
  - @backstage/core-plugin-api@0.1.3
  - @backstage/catalog-client@0.3.14
  - @backstage/catalog-model@0.8.4

## 0.2.3

### Patch Changes

- 172c97324: Add `EntityLifecyclePicker` and `EntityOwnerPicker` UI components to allow filtering by `spec.lifecycle` and `spec.owner` on catalog-related pages.
- Updated dependencies
  - @backstage/catalog-model@0.8.3
  - @backstage/core@0.7.13

## 0.2.2

### Patch Changes

- 7028ee1ca: Expose `getEntitySourceLocation`, `getEntityMetadataViewUrl`, and
  `getEntityMetadataEditUrl` from `@backstage/plugin-catalog-react`.
- Updated dependencies [75b8537ce]
- Updated dependencies [27a9b503a]
- Updated dependencies [da8cba44f]
- Updated dependencies [70bc30c5b]
- Updated dependencies [eda9dbd5f]
  - @backstage/core-plugin-api@0.1.2
  - @backstage/catalog-model@0.8.2
  - @backstage/catalog-client@0.3.13
  - @backstage/integration@0.5.6

## 0.2.1

### Patch Changes

- deaba2e13: Sort `EntityTagPicker` entries.
- 8e919a6f8: Tweak the `EntityListProvider` to do single-cycle updates
- Updated dependencies [031ccd45f]
- Updated dependencies [e7c5e4b30]
- Updated dependencies [ebe802bc4]
- Updated dependencies [1cf1d351f]
  - @backstage/core-plugin-api@0.1.1
  - @backstage/catalog-model@0.8.1
  - @backstage/core@0.7.12

## 0.2.0

### Minor Changes

- 17c497b81: The default `CatalogPage` has been reworked to be more composable and make
  customization easier. This change only affects those who have replaced the
  default `CatalogPage` with a custom implementation; others can safely ignore the
  rest of this changelog.

  If you created a custom `CatalogPage` to **add or remove tabs** from the
  catalog, a custom page is no longer necessary. The fixed tabs have been replaced
  with a `spec.type` dropdown that shows all available `Component` types in the
  catalog.

  For other needs, customizing the `CatalogPage` should now be easier. The new
  [CatalogPage.tsx](https://github.com/backstage/backstage/blob/9a4baa74509b6452d7dc054d34cf079f9997166d/plugins/catalog/src/components/CatalogPage/CatalogPage.tsx)
  shows the default implementation. Overriding this with your own, similar
  `CatalogPage` component in your `App.tsx` routing allows you to adjust the
  layout, header, and which filters are available.

  See the documentation added on [Catalog Customization](https://backstage.io/docs/features/software-catalog/catalog-customization)
  for instructions.

### Patch Changes

- Updated dependencies [add62a455]
- Updated dependencies [cc592248b]
- Updated dependencies [704875e26]
  - @backstage/catalog-client@0.3.12
  - @backstage/catalog-model@0.8.0
  - @backstage/core@0.7.11

## 0.1.6

### Patch Changes

- 062bbf90f: chore: bump `@testing-library/user-event` from 12.8.3 to 13.1.8
- 675a569a9: chore: bump `react-use` dependency in all packages
- Updated dependencies [062bbf90f]
- Updated dependencies [10c008a3a]
- Updated dependencies [889d89b6e]
- Updated dependencies [16be1d093]
- Updated dependencies [3f988cb63]
- Updated dependencies [675a569a9]
  - @backstage/core@0.7.9
  - @backstage/catalog-model@0.7.9

## 0.1.5

### Patch Changes

- 81c54d1f2: Fetch relations in batches in `useRelatedEntities`
- Updated dependencies [f65adcde7]
- Updated dependencies [80888659b]
- Updated dependencies [d8b81fd28]
- Updated dependencies [d1b1306d9]
  - @backstage/core@0.7.8
  - @backstage/catalog-model@0.7.8
  - @backstage/catalog-client@0.3.11

## 0.1.4

### Patch Changes

- 9f48b548c: Make it possible to specify entity type to `useEntity` when it's known
- Updated dependencies [676ede643]
- Updated dependencies [b196a4569]
- Updated dependencies [8488a1a96]
  - @backstage/catalog-client@0.3.9
  - @backstage/catalog-model@0.7.5

## 0.1.3

### Patch Changes

- 01ccef4c7: Introduce `useRouteRefParams` to `core-api` to retrieve typed route parameters.
- Updated dependencies [fcc3ada24]
- Updated dependencies [4618774ff]
- Updated dependencies [df59930b3]
  - @backstage/core@0.7.3

## 0.1.2

### Patch Changes

- 9ca0e4009: use local version of lowerCase and upperCase methods
- Updated dependencies [8686eb38c]
- Updated dependencies [8686eb38c]
- Updated dependencies [9ca0e4009]
- Updated dependencies [34ff49b0f]
  - @backstage/catalog-client@0.3.8
  - @backstage/core@0.7.2

## 0.1.1

### Patch Changes

- 9d455f69a: Introduce parameters for namespace, kind, and name to `entityRouteRef`.
- 02816ecd7: Fixed EntityProvider setting 'loading' bool erroneously to true
- Updated dependencies [12d8f27a6]
- Updated dependencies [40c0fdbaa]
- Updated dependencies [2a271d89e]
- Updated dependencies [bece09057]
- Updated dependencies [169f48deb]
- Updated dependencies [8a1566719]
- Updated dependencies [4c049a1a1]
  - @backstage/catalog-model@0.7.3
  - @backstage/core@0.7.0

## 0.1.0

### Minor Changes

- d0760ecdf: Moved common useStarredEntities hook to plugin-catalog-react

### Patch Changes

- 88f1f1b60: Truncate and show ellipsis with tooltip if content of
  `createMetadataDescriptionColumn` is too wide.
- 9615e68fb: Forward link styling of `EntityRefLink` and `EnriryRefLinks` into the underling
  `Link`.
- 5c2e2863f: Added the proper type parameters to entityRouteRef.
- Updated dependencies [3a58084b6]
- Updated dependencies [e799e74d4]
- Updated dependencies [1407b34c6]
- Updated dependencies [bad21a085]
- Updated dependencies [9615e68fb]
- Updated dependencies [49f9b7346]
- Updated dependencies [3a58084b6]
- Updated dependencies [2c1f2a7c2]
  - @backstage/core@0.6.3
  - @backstage/catalog-model@0.7.2

## 0.0.4

### Patch Changes

- d34d26125: Limit the props that are forwarded to the `Link` component in the `EntityRefLink`.
- 0af242b6d: Introduce new cards to `@backstage/plugin-catalog` that can be added to entity pages:

  - `EntityHasSystemsCard` to display systems of a domain.
  - `EntityHasComponentsCard` to display components of a system.
  - `EntityHasSubcomponentsCard` to display subcomponents of a subcomponent.
  - In addition, `EntityHasApisCard` to display APIs of a system is added to `@backstage/plugin-api-docs`.

  `@backstage/plugin-catalog-react` now provides an `EntityTable` to build own cards for entities.
  The styling of the tables and new cards was also applied to the existing `EntityConsumedApisCard`,
  `EntityConsumingComponentsCard`, `EntityProvidedApisCard`, and `EntityProvidingComponentsCard`.

- 10a0124e0: Expose `useRelatedEntities` from `@backstage/plugin-catalog-react` to retrieve
  entities references via relations from the API.
- Updated dependencies [fd3f2a8c0]
- Updated dependencies [f4c2bcf54]
- Updated dependencies [07e226872]
- Updated dependencies [f62e7abe5]
- Updated dependencies [96f378d10]
- Updated dependencies [688b73110]
  - @backstage/core@0.6.2

## 0.0.3

### Patch Changes

- 19d354c78: Make `EntityRefLink` a `React.forwardRef` in order to use it as root component in other components like `ListItem`.
- Updated dependencies [6ed2b47d6]
- Updated dependencies [72b96e880]
- Updated dependencies [b51ee6ece]
  - @backstage/catalog-client@0.3.6
  - @backstage/core@0.6.1

## 0.0.2

### Patch Changes

- 7fc89bae2: Display owner and system as entity page links in the tables of the `api-docs`
  plugin.

  Move `isOwnerOf` and `getEntityRelations` from `@backstage/plugin-catalog` to
  `@backstage/plugin-catalog-react` and export it from there to use it by other
  plugins.

- Updated dependencies [12ece98cd]
- Updated dependencies [d82246867]
- Updated dependencies [5fa3bdb55]
- Updated dependencies [6e612ce25]
- Updated dependencies [025e122c3]
- Updated dependencies [21e624ba9]
- Updated dependencies [da9f53c60]
- Updated dependencies [32c95605f]
- Updated dependencies [7881f2117]
- Updated dependencies [54c7d02f7]
- Updated dependencies [11cb5ef94]
  - @backstage/core@0.6.0
  - @backstage/catalog-model@0.7.1<|MERGE_RESOLUTION|>--- conflicted
+++ resolved
@@ -1,7 +1,5 @@
 # @backstage/plugin-catalog-react
 
-<<<<<<< HEAD
-=======
 ## 1.16.1-next.0
 
 ### Patch Changes
@@ -24,7 +22,6 @@
   - @backstage/plugin-permission-common@0.8.4
   - @backstage/plugin-permission-react@0.4.32
 
->>>>>>> 66ce8958
 ## 1.16.0
 
 ### Minor Changes
