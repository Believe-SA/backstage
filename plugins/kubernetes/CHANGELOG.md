# @backstage/plugin-kubernetes

<<<<<<< HEAD
=======
## 0.12.6-next.0

### Patch Changes

- Updated dependencies
  - @backstage/plugin-catalog-react@1.16.1-next.0
  - @backstage/core-compat-api@0.4.1-next.0
  - @backstage/catalog-model@1.7.3
  - @backstage/core-components@0.17.0
  - @backstage/core-plugin-api@1.10.5
  - @backstage/frontend-plugin-api@0.10.0
  - @backstage/plugin-kubernetes-common@0.9.4
  - @backstage/plugin-kubernetes-react@0.5.5
  - @backstage/plugin-permission-react@0.4.32

>>>>>>> 66ce8958
## 0.12.5

### Patch Changes

- d517d13: refactor: use `KUBERNETES_ANNOTATION` and `KUBERNETES_LABEL_SELECTOR_QUERY_ANNOTATION` annotations from `kubernetes-common`
- ba9649a: Set deployment as the default group of Kubernetes entity content. It is just an example and shouldn't cause any visual difference since entity page tabs with just one entity content appear as normal tabs.
- Updated dependencies
  - @backstage/core-components@0.17.0
  - @backstage/core-plugin-api@1.10.5
  - @backstage/frontend-plugin-api@0.10.0
  - @backstage/plugin-kubernetes-common@0.9.4
  - @backstage/plugin-catalog-react@1.16.0
  - @backstage/core-compat-api@0.4.0
  - @backstage/plugin-kubernetes-react@0.5.5
  - @backstage/plugin-permission-react@0.4.32
  - @backstage/catalog-model@1.7.3

## 0.12.5-next.2

### Patch Changes

- Updated dependencies
  - @backstage/frontend-plugin-api@0.10.0-next.2
  - @backstage/plugin-catalog-react@1.16.0-next.2
  - @backstage/core-compat-api@0.4.0-next.2
  - @backstage/core-components@0.16.5-next.1
  - @backstage/catalog-model@1.7.3
  - @backstage/core-plugin-api@1.10.4
  - @backstage/plugin-kubernetes-common@0.9.4-next.0
  - @backstage/plugin-kubernetes-react@0.5.5-next.2
  - @backstage/plugin-permission-react@0.4.31

## 0.12.5-next.1

### Patch Changes

- Updated dependencies
  - @backstage/core-components@0.16.5-next.0
  - @backstage/plugin-catalog-react@1.16.0-next.1
  - @backstage/core-compat-api@0.3.7-next.1
  - @backstage/catalog-model@1.7.3
  - @backstage/core-plugin-api@1.10.4
  - @backstage/frontend-plugin-api@0.9.6-next.1
  - @backstage/plugin-kubernetes-common@0.9.4-next.0
  - @backstage/plugin-kubernetes-react@0.5.5-next.1
  - @backstage/plugin-permission-react@0.4.31

## 0.12.5-next.0

### Patch Changes

- d517d13: refactor: use `KUBERNETES_ANNOTATION` and `KUBERNETES_LABEL_SELECTOR_QUERY_ANNOTATION` annotations from `kubernetes-common`
- ba9649a: Set deployment as the default group of Kubernetes entity content. It is just an example and shouldn't cause any visual difference since entity page tabs with just one entity content appear as normal tabs.
- Updated dependencies
  - @backstage/plugin-kubernetes-common@0.9.4-next.0
  - @backstage/plugin-catalog-react@1.16.0-next.0
  - @backstage/frontend-plugin-api@0.9.6-next.0
  - @backstage/plugin-kubernetes-react@0.5.5-next.0
  - @backstage/core-compat-api@0.3.7-next.0

## 0.12.4

### Patch Changes

- ca3da29: The `/clusters` endpoint is now protected by the `kubernetes.clusters.read` permission.
  The `/services/:serviceId` endpoint is now protected by the `kubernetes.resources.read` permission.
  The `/resources` endpoints are now protected by the `kubernetes.resources.read` permission.
- 58ec9e7: Removed older versions of React packages as a preparatory step for upgrading to React 19. This commit does not introduce any functional changes, but removes dependencies on previous React versions, allowing for a cleaner upgrade path in subsequent commits.
- Updated dependencies
  - @backstage/plugin-kubernetes-react@0.5.4
  - @backstage/core-components@0.16.4
  - @backstage/plugin-kubernetes-common@0.9.3
  - @backstage/plugin-catalog-react@1.15.2
  - @backstage/frontend-plugin-api@0.9.5
  - @backstage/core-compat-api@0.3.6
  - @backstage/core-plugin-api@1.10.4
  - @backstage/plugin-permission-react@0.4.31
  - @backstage/catalog-model@1.7.3

## 0.12.4-next.3

### Patch Changes

- Updated dependencies
  - @backstage/frontend-plugin-api@0.9.5-next.3
  - @backstage/core-compat-api@0.3.6-next.3
  - @backstage/catalog-model@1.7.3
  - @backstage/core-components@0.16.4-next.1
  - @backstage/core-plugin-api@1.10.4-next.0
  - @backstage/plugin-catalog-react@1.15.2-next.3
  - @backstage/plugin-kubernetes-common@0.9.3-next.1
  - @backstage/plugin-kubernetes-react@0.5.4-next.2
  - @backstage/plugin-permission-react@0.4.31-next.0

## 0.12.4-next.2

### Patch Changes

- ca3da29: The `/clusters` endpoint is now protected by the `kubernetes.clusters.read` permission.
  The `/services/:serviceId` endpoint is now protected by the `kubernetes.resources.read` permission.
  The `/resources` endpoints are now protected by the `kubernetes.resources.read` permission.
- Updated dependencies
  - @backstage/core-components@0.16.4-next.1
  - @backstage/plugin-kubernetes-common@0.9.3-next.1
  - @backstage/plugin-catalog-react@1.15.2-next.2
  - @backstage/catalog-model@1.7.3
  - @backstage/core-compat-api@0.3.6-next.2
  - @backstage/core-plugin-api@1.10.4-next.0
  - @backstage/frontend-plugin-api@0.9.5-next.2
  - @backstage/plugin-kubernetes-react@0.5.4-next.2
  - @backstage/plugin-permission-react@0.4.31-next.0

## 0.12.4-next.1

### Patch Changes

- 58ec9e7: Removed older versions of React packages as a preparatory step for upgrading to React 19. This commit does not introduce any functional changes, but removes dependencies on previous React versions, allowing for a cleaner upgrade path in subsequent commits.
- Updated dependencies
  - @backstage/plugin-kubernetes-react@0.5.4-next.1
  - @backstage/core-components@0.16.4-next.0
  - @backstage/frontend-plugin-api@0.9.5-next.1
  - @backstage/core-compat-api@0.3.6-next.1
  - @backstage/core-plugin-api@1.10.4-next.0
  - @backstage/plugin-catalog-react@1.15.2-next.1
  - @backstage/catalog-model@1.7.3
  - @backstage/plugin-kubernetes-common@0.9.3-next.0

## 0.12.4-next.0

### Patch Changes

- Updated dependencies
  - @backstage/plugin-kubernetes-react@0.5.4-next.0
  - @backstage/plugin-kubernetes-common@0.9.3-next.0
  - @backstage/frontend-plugin-api@0.9.5-next.0
  - @backstage/catalog-model@1.7.3
  - @backstage/core-compat-api@0.3.6-next.0
  - @backstage/core-components@0.16.3
  - @backstage/core-plugin-api@1.10.3
  - @backstage/plugin-catalog-react@1.15.2-next.0

## 0.12.3

### Patch Changes

- Updated dependencies
  - @backstage/plugin-catalog-react@1.15.1
  - @backstage/frontend-plugin-api@0.9.4
  - @backstage/core-plugin-api@1.10.3
  - @backstage/core-components@0.16.3
  - @backstage/catalog-model@1.7.3
  - @backstage/core-compat-api@0.3.5
  - @backstage/plugin-kubernetes-common@0.9.2
  - @backstage/plugin-kubernetes-react@0.5.3

## 0.12.3-next.1

### Patch Changes

- Updated dependencies
  - @backstage/frontend-plugin-api@0.9.4-next.0
  - @backstage/core-plugin-api@1.10.3-next.0
  - @backstage/core-compat-api@0.3.5-next.0
  - @backstage/plugin-catalog-react@1.15.1-next.1
  - @backstage/core-components@0.16.3-next.0
  - @backstage/plugin-kubernetes-react@0.5.3-next.0
  - @backstage/catalog-model@1.7.3-next.0
  - @backstage/plugin-kubernetes-common@0.9.2-next.0

## 0.12.3-next.0

### Patch Changes

- Updated dependencies
  - @backstage/plugin-catalog-react@1.15.1-next.0
  - @backstage/core-compat-api@0.3.4

## 0.12.2

### Patch Changes

- Updated dependencies
  - @backstage/plugin-catalog-react@1.15.0
  - @backstage/core-compat-api@0.3.4
  - @backstage/frontend-plugin-api@0.9.3
  - @backstage/core-components@0.16.2
  - @backstage/catalog-model@1.7.2
  - @backstage/core-plugin-api@1.10.2
  - @backstage/plugin-kubernetes-common@0.9.1
  - @backstage/plugin-kubernetes-react@0.5.2

## 0.12.2-next.2

### Patch Changes

- Updated dependencies
  - @backstage/core-compat-api@0.3.4-next.2
  - @backstage/plugin-catalog-react@1.14.3-next.2
  - @backstage/catalog-model@1.7.2-next.0
  - @backstage/core-components@0.16.2-next.2
  - @backstage/core-plugin-api@1.10.2-next.0
  - @backstage/frontend-plugin-api@0.9.3-next.2
  - @backstage/plugin-kubernetes-common@0.9.1-next.0
  - @backstage/plugin-kubernetes-react@0.5.2-next.2

## 0.12.2-next.1

### Patch Changes

- Updated dependencies
  - @backstage/plugin-catalog-react@1.14.3-next.1
  - @backstage/core-components@0.16.2-next.1
  - @backstage/catalog-model@1.7.1
  - @backstage/core-compat-api@0.3.4-next.1
  - @backstage/core-plugin-api@1.10.1
  - @backstage/frontend-plugin-api@0.9.3-next.1
  - @backstage/plugin-kubernetes-common@0.9.0
  - @backstage/plugin-kubernetes-react@0.5.2-next.1

## 0.12.2-next.0

### Patch Changes

- Updated dependencies
  - @backstage/plugin-catalog-react@1.14.3-next.0
  - @backstage/frontend-plugin-api@0.9.3-next.0
  - @backstage/catalog-model@1.7.1
  - @backstage/core-compat-api@0.3.4-next.0
  - @backstage/core-components@0.16.2-next.0
  - @backstage/core-plugin-api@1.10.1
  - @backstage/plugin-kubernetes-common@0.9.0
  - @backstage/plugin-kubernetes-react@0.5.2-next.0

## 0.12.0

### Minor Changes

- 71b8704: Bumping @kubernetes/client-node to 1.0.0-rc7 to mitigate CVEs related to the request and tough-cookie packages

### Patch Changes

- Updated dependencies
  - @backstage/plugin-kubernetes-react@0.5.0
  - @backstage/plugin-catalog-react@1.14.1
  - @backstage/core-components@0.16.0
  - @backstage/plugin-kubernetes-common@0.9.0
  - @backstage/catalog-model@1.7.1
  - @backstage/core-compat-api@0.3.2
  - @backstage/core-plugin-api@1.10.1
  - @backstage/frontend-plugin-api@0.9.1

## 0.12.0-next.3

### Patch Changes

- Updated dependencies
  - @backstage/plugin-kubernetes-react@0.5.0-next.2
  - @backstage/core-components@0.16.0-next.2
  - @backstage/plugin-catalog-react@1.14.1-next.3
  - @backstage/core-compat-api@0.3.2-next.2
  - @backstage/catalog-model@1.7.0
  - @backstage/core-plugin-api@1.10.0
  - @backstage/frontend-plugin-api@0.9.1-next.2
  - @backstage/plugin-kubernetes-common@0.9.0-next.0

## 0.12.0-next.2

### Patch Changes

- Updated dependencies
  - @backstage/plugin-catalog-react@1.14.1-next.2
  - @backstage/catalog-model@1.7.0
  - @backstage/core-compat-api@0.3.2-next.1
  - @backstage/core-components@0.16.0-next.1
  - @backstage/core-plugin-api@1.10.0
  - @backstage/frontend-plugin-api@0.9.1-next.1
  - @backstage/plugin-kubernetes-common@0.9.0-next.0
  - @backstage/plugin-kubernetes-react@0.5.0-next.1

## 0.12.0-next.1

### Minor Changes

- 71b8704: Bumping @kubernetes/client-node to 1.0.0-rc7 to mitigate CVEs related to the request and tough-cookie packages

### Patch Changes

- Updated dependencies
  - @backstage/plugin-kubernetes-common@0.9.0-next.0
  - @backstage/plugin-kubernetes-react@0.5.0-next.1
  - @backstage/catalog-model@1.7.0
  - @backstage/core-compat-api@0.3.2-next.1
  - @backstage/core-components@0.16.0-next.1
  - @backstage/core-plugin-api@1.10.0
  - @backstage/frontend-plugin-api@0.9.1-next.1
  - @backstage/plugin-catalog-react@1.14.1-next.1

## 0.11.17-next.0

### Patch Changes

- Updated dependencies
  - @backstage/core-components@0.16.0-next.0
  - @backstage/catalog-model@1.7.0
  - @backstage/core-compat-api@0.3.2-next.0
  - @backstage/core-plugin-api@1.10.0
  - @backstage/frontend-plugin-api@0.9.1-next.0
  - @backstage/plugin-catalog-react@1.14.1-next.0
  - @backstage/plugin-kubernetes-common@0.8.3
  - @backstage/plugin-kubernetes-react@0.4.5-next.0

## 0.11.16

### Patch Changes

- e969dc7: Move `@types/react` to a peer dependency.
- 605e0bb: Updated dependency `@kubernetes-models/base` to `^5.0.0`.
- 276cd3d: Updated dependency `@kubernetes-models/apimachinery` to `^2.0.0`.
- Updated dependencies
  - @backstage/core-components@0.15.1
  - @backstage/frontend-plugin-api@0.9.0
  - @backstage/core-compat-api@0.3.1
  - @backstage/core-plugin-api@1.10.0
  - @backstage/plugin-kubernetes-react@0.4.4
  - @backstage/plugin-catalog-react@1.14.0
  - @backstage/catalog-model@1.7.0
  - @backstage/plugin-kubernetes-common@0.8.3

## 0.11.16-next.2

### Patch Changes

- 276cd3d: Updated dependency `@kubernetes-models/apimachinery` to `^2.0.0`.
- Updated dependencies
  - @backstage/plugin-catalog-react@1.14.0-next.2
  - @backstage/plugin-kubernetes-react@0.4.4-next.2
  - @backstage/catalog-model@1.7.0
  - @backstage/core-compat-api@0.3.1-next.2
  - @backstage/core-components@0.15.1-next.2
  - @backstage/core-plugin-api@1.10.0-next.1
  - @backstage/frontend-plugin-api@0.9.0-next.2
  - @backstage/plugin-kubernetes-common@0.8.3

## 0.11.16-next.1

### Patch Changes

- e969dc7: Move `@types/react` to a peer dependency.
- 605e0bb: Updated dependency `@kubernetes-models/base` to `^5.0.0`.
- Updated dependencies
  - @backstage/core-components@0.15.1-next.1
  - @backstage/frontend-plugin-api@0.9.0-next.1
  - @backstage/core-compat-api@0.3.1-next.1
  - @backstage/core-plugin-api@1.10.0-next.1
  - @backstage/plugin-kubernetes-react@0.4.4-next.1
  - @backstage/plugin-catalog-react@1.14.0-next.1
  - @backstage/catalog-model@1.7.0
  - @backstage/plugin-kubernetes-common@0.8.3

## 0.11.15-next.0

### Patch Changes

- Updated dependencies
  - @backstage/frontend-plugin-api@0.9.0-next.0
  - @backstage/core-compat-api@0.3.1-next.0
  - @backstage/core-components@0.15.1-next.0
  - @backstage/core-plugin-api@1.10.0-next.0
  - @backstage/plugin-catalog-react@1.13.1-next.0
  - @backstage/catalog-model@1.7.0
  - @backstage/plugin-kubernetes-common@0.8.3
  - @backstage/plugin-kubernetes-react@0.4.4-next.0

## 0.11.14

### Patch Changes

- fec8b57: Updated exports to use the new type parameters for extensions and extension blueprints.
- bfc0f42: Make k8s entity content appear on components & resources only by default in new FE system
- 836127c: Updated dependency `@testing-library/react` to `^16.0.0`.
- Updated dependencies
  - @backstage/core-components@0.15.0
  - @backstage/plugin-catalog-react@1.13.0
  - @backstage/frontend-plugin-api@0.8.0
  - @backstage/core-compat-api@0.3.0
  - @backstage/catalog-model@1.7.0
  - @backstage/core-plugin-api@1.9.4
  - @backstage/plugin-kubernetes-react@0.4.3
  - @backstage/plugin-kubernetes-common@0.8.3

## 0.11.14-next.2

### Patch Changes

- 836127c: Updated dependency `@testing-library/react` to `^16.0.0`.
- Updated dependencies
  - @backstage/core-components@0.14.11-next.1
  - @backstage/plugin-catalog-react@1.13.0-next.2
  - @backstage/core-compat-api@0.3.0-next.2
  - @backstage/core-plugin-api@1.9.4-next.0
  - @backstage/frontend-plugin-api@0.8.0-next.2
  - @backstage/plugin-kubernetes-react@0.4.3-next.1
  - @backstage/catalog-model@1.6.0
  - @backstage/plugin-kubernetes-common@0.8.2

## 0.11.14-next.1

### Patch Changes

- Updated dependencies
  - @backstage/frontend-plugin-api@0.8.0-next.1
  - @backstage/core-compat-api@0.3.0-next.1
  - @backstage/core-components@0.14.11-next.0
  - @backstage/plugin-catalog-react@1.12.4-next.1
  - @backstage/catalog-model@1.6.0
  - @backstage/core-plugin-api@1.9.3
  - @backstage/plugin-kubernetes-common@0.8.2
  - @backstage/plugin-kubernetes-react@0.4.3-next.0

## 0.11.14-next.0

### Patch Changes

- fec8b57: Updated exports to use the new type parameters for extensions and extension blueprints.
- bfc0f42: Make k8s entity content appear on components & resources only by default in new FE system
- Updated dependencies
  - @backstage/frontend-plugin-api@0.8.0-next.0
  - @backstage/core-compat-api@0.2.9-next.0
  - @backstage/plugin-catalog-react@1.12.4-next.0
  - @backstage/catalog-model@1.6.0
  - @backstage/core-components@0.14.10
  - @backstage/core-plugin-api@1.9.3
  - @backstage/plugin-kubernetes-common@0.8.2
  - @backstage/plugin-kubernetes-react@0.4.2

## 0.11.13

### Patch Changes

- e6c15cc: Adds support for Backstage's new frontend system, available via the `/alpha` sub-path export.
- fe1fbb2: Migrating usages of the deprecated `createExtension` `v1` format to the newer `v2` format, and old `create*Extension` extension creators to blueprints.
- Updated dependencies
  - @backstage/frontend-plugin-api@0.7.0
  - @backstage/plugin-catalog-react@1.12.3
  - @backstage/plugin-kubernetes-react@0.4.2
  - @backstage/core-components@0.14.10
  - @backstage/core-compat-api@0.2.8
  - @backstage/catalog-model@1.6.0
  - @backstage/core-plugin-api@1.9.3
  - @backstage/plugin-kubernetes-common@0.8.2

## 0.11.13-next.3

### Patch Changes

- Updated dependencies
  - @backstage/frontend-plugin-api@0.7.0-next.3
  - @backstage/catalog-model@1.6.0-next.0
  - @backstage/core-compat-api@0.2.8-next.3
  - @backstage/plugin-catalog-react@1.12.3-next.3
  - @backstage/core-components@0.14.10-next.0
  - @backstage/core-plugin-api@1.9.3
  - @backstage/plugin-kubernetes-common@0.8.2-next.2
  - @backstage/plugin-kubernetes-react@0.4.2-next.3

## 0.11.13-next.2

### Patch Changes

- Updated dependencies
  - @backstage/frontend-plugin-api@0.7.0-next.2
  - @backstage/core-compat-api@0.2.8-next.2
  - @backstage/plugin-catalog-react@1.12.3-next.2
  - @backstage/plugin-kubernetes-common@0.8.2-next.1
  - @backstage/catalog-model@1.5.0
  - @backstage/core-components@0.14.10-next.0
  - @backstage/core-plugin-api@1.9.3
  - @backstage/plugin-kubernetes-react@0.4.2-next.2

## 0.11.13-next.1

### Patch Changes

- e6c15cc: Adds support for Backstage's new frontend system, available via the `/alpha` sub-path export.
- Updated dependencies
  - @backstage/plugin-catalog-react@1.12.3-next.1
  - @backstage/frontend-plugin-api@0.6.8-next.1
  - @backstage/core-compat-api@0.2.8-next.1
  - @backstage/plugin-kubernetes-common@0.8.2-next.0
  - @backstage/catalog-model@1.5.0
  - @backstage/core-components@0.14.10-next.0
  - @backstage/core-plugin-api@1.9.3
  - @backstage/plugin-kubernetes-react@0.4.2-next.1

## 0.11.13-next.0

### Patch Changes

- Updated dependencies
  - @backstage/plugin-catalog-react@1.12.3-next.0
  - @backstage/core-components@0.14.10-next.0
  - @backstage/catalog-model@1.5.0
  - @backstage/core-plugin-api@1.9.3
  - @backstage/plugin-kubernetes-common@0.8.1
  - @backstage/plugin-kubernetes-react@0.4.2-next.0

## 0.11.12

### Patch Changes

- Updated dependencies
  - @backstage/core-components@0.14.9
  - @backstage/plugin-catalog-react@1.12.2
  - @backstage/plugin-kubernetes-react@0.4.1
  - @backstage/plugin-kubernetes-common@0.8.1
  - @backstage/catalog-model@1.5.0
  - @backstage/core-plugin-api@1.9.3

## 0.11.12-next.2

### Patch Changes

- Updated dependencies
  - @backstage/core-components@0.14.9-next.1
  - @backstage/plugin-kubernetes-react@0.4.1-next.1
  - @backstage/plugin-catalog-react@1.12.2-next.2

## 0.11.12-next.1

### Patch Changes

- Updated dependencies
  - @backstage/plugin-catalog-react@1.12.2-next.1
  - @backstage/core-components@0.14.9-next.0
  - @backstage/core-plugin-api@1.9.3
  - @backstage/plugin-kubernetes-react@0.4.1-next.0
  - @backstage/catalog-model@1.5.0
  - @backstage/plugin-kubernetes-common@0.8.0

## 0.11.12-next.0

### Patch Changes

- Updated dependencies
  - @backstage/core-components@0.14.9-next.0
  - @backstage/plugin-catalog-react@1.12.2-next.0
  - @backstage/plugin-kubernetes-react@0.4.1-next.0
  - @backstage/core-plugin-api@1.9.3
  - @backstage/catalog-model@1.5.0
  - @backstage/plugin-kubernetes-common@0.8.0

## 0.11.11

### Patch Changes

- 4f92394: Migrate from identityApi to fetchApi in frontend plugins.
- d44a20a: Added additional plugin metadata to `package.json`.
- Updated dependencies
  - @backstage/core-components@0.14.8
  - @backstage/plugin-kubernetes-react@0.4.0
  - @backstage/core-plugin-api@1.9.3
  - @backstage/plugin-kubernetes-common@0.8.0
  - @backstage/plugin-catalog-react@1.12.1
  - @backstage/catalog-model@1.5.0

## 0.11.11-next.3

### Patch Changes

- d44a20a: Added additional plugin metadata to `package.json`.
- Updated dependencies
  - @backstage/core-components@0.14.8-next.2
  - @backstage/plugin-kubernetes-common@0.8.0-next.1
  - @backstage/plugin-kubernetes-react@0.4.0-next.3
  - @backstage/plugin-catalog-react@1.12.1-next.2
  - @backstage/catalog-model@1.5.0
  - @backstage/core-plugin-api@1.9.3-next.0

## 0.11.11-next.2

### Patch Changes

- Updated dependencies
  - @backstage/core-components@0.14.8-next.1
  - @backstage/core-plugin-api@1.9.3-next.0
  - @backstage/plugin-catalog-react@1.12.1-next.1
  - @backstage/plugin-kubernetes-react@0.4.0-next.2
  - @backstage/catalog-model@1.5.0
  - @backstage/plugin-kubernetes-common@0.8.0-next.0

## 0.11.11-next.1

### Patch Changes

- 4f92394: Migrate from identityApi to fetchApi in frontend plugins.
- Updated dependencies
  - @backstage/plugin-kubernetes-react@0.4.0-next.1
  - @backstage/plugin-kubernetes-common@0.8.0-next.0
  - @backstage/plugin-catalog-react@1.12.1-next.0

## 0.11.11-next.0

### Patch Changes

- Updated dependencies
  - @backstage/core-components@0.14.8-next.0
  - @backstage/catalog-model@1.5.0
  - @backstage/core-plugin-api@1.9.2
  - @backstage/plugin-catalog-react@1.12.1-next.0
  - @backstage/plugin-kubernetes-common@0.7.6
  - @backstage/plugin-kubernetes-react@0.3.6-next.0

## 0.11.10

### Patch Changes

- Updated dependencies
  - @backstage/core-components@0.14.7
  - @backstage/catalog-model@1.5.0
  - @backstage/plugin-catalog-react@1.12.0
  - @backstage/plugin-kubernetes-react@0.3.5
  - @backstage/plugin-kubernetes-common@0.7.6

## 0.11.10-next.2

### Patch Changes

- Updated dependencies
  - @backstage/plugin-catalog-react@1.12.0-next.2
  - @backstage/core-components@0.14.7-next.2

## 0.11.10-next.1

### Patch Changes

- Updated dependencies
  - @backstage/core-components@0.14.6-next.1
  - @backstage/plugin-kubernetes-react@0.3.5-next.1
  - @backstage/plugin-catalog-react@1.11.4-next.1

## 0.11.10-next.0

### Patch Changes

- Updated dependencies
  - @backstage/catalog-model@1.5.0-next.0
  - @backstage/core-components@0.14.5-next.0
  - @backstage/plugin-catalog-react@1.11.4-next.0
  - @backstage/plugin-kubernetes-common@0.7.6-next.0
  - @backstage/plugin-kubernetes-react@0.3.5-next.0
  - @backstage/core-plugin-api@1.9.2

## 0.11.9

### Patch Changes

- abfbcfc: Updated dependency `@testing-library/react` to `^15.0.0`.
- cb1e3b0: Updated dependency `@testing-library/dom` to `^10.0.0`.
- Updated dependencies
  - @backstage/plugin-kubernetes-react@0.3.4
  - @backstage/plugin-catalog-react@1.11.3
  - @backstage/core-components@0.14.4
  - @backstage/core-plugin-api@1.9.2
  - @backstage/catalog-model@1.4.5
  - @backstage/plugin-kubernetes-common@0.7.5

## 0.11.9-next.1

### Patch Changes

- Updated dependencies
  - @backstage/plugin-kubernetes-react@0.3.4-next.1
  - @backstage/catalog-model@1.4.5
  - @backstage/core-components@0.14.4-next.0
  - @backstage/core-plugin-api@1.9.1
  - @backstage/plugin-catalog-react@1.11.3-next.1
  - @backstage/plugin-kubernetes-common@0.7.5

## 0.11.9-next.0

### Patch Changes

- Updated dependencies
  - @backstage/core-components@0.14.4-next.0
  - @backstage/catalog-model@1.4.5
  - @backstage/core-plugin-api@1.9.1
  - @backstage/plugin-catalog-react@1.11.3-next.0
  - @backstage/plugin-kubernetes-common@0.7.5
  - @backstage/plugin-kubernetes-react@0.3.4-next.0

## 0.11.8

### Patch Changes

- Updated dependencies
  - @backstage/core-components@0.14.3
  - @backstage/plugin-kubernetes-react@0.3.3
  - @backstage/plugin-catalog-react@1.11.2
  - @backstage/core-plugin-api@1.9.1
  - @backstage/catalog-model@1.4.5
  - @backstage/plugin-kubernetes-common@0.7.5

## 0.11.7

### Patch Changes

- Updated dependencies
  - @backstage/core-components@0.14.2
  - @backstage/plugin-kubernetes-react@0.3.2
  - @backstage/plugin-catalog-react@1.11.1
  - @backstage/core-plugin-api@1.9.1
  - @backstage/catalog-model@1.4.5
  - @backstage/plugin-kubernetes-common@0.7.5

## 0.11.6

### Patch Changes

- 0e1941b: Added an optional ESLint rule - no-top-level-material-ui-4-imports -in kubernetes plugin which has an auto fix function to migrate the imports and used it to migrate the Material UI imports for plugins/kubernetes.
- Updated dependencies
  - @backstage/core-components@0.14.1
  - @backstage/plugin-catalog-react@1.11.0
  - @backstage/plugin-kubernetes-common@0.7.5
  - @backstage/plugin-kubernetes-react@0.3.1
  - @backstage/catalog-model@1.4.5
  - @backstage/core-plugin-api@1.9.1

## 0.11.6-next.2

### Patch Changes

- Updated dependencies
  - @backstage/core-components@0.14.1-next.2
  - @backstage/plugin-catalog-react@1.11.0-next.2
  - @backstage/plugin-kubernetes-react@0.3.1-next.2
  - @backstage/catalog-model@1.4.5-next.0
  - @backstage/core-plugin-api@1.9.1-next.1
  - @backstage/plugin-kubernetes-common@0.7.5-next.1

## 0.11.6-next.1

### Patch Changes

- Updated dependencies
  - @backstage/core-components@0.14.1-next.1
  - @backstage/plugin-catalog-react@1.10.1-next.1
  - @backstage/core-plugin-api@1.9.1-next.1
  - @backstage/plugin-kubernetes-react@0.3.1-next.1
  - @backstage/catalog-model@1.4.5-next.0
  - @backstage/plugin-kubernetes-common@0.7.5-next.1

## 0.11.6-next.0

### Patch Changes

- Updated dependencies
  - @backstage/core-components@0.14.1-next.0
  - @backstage/plugin-catalog-react@1.10.1-next.0
  - @backstage/plugin-kubernetes-common@0.7.5-next.0
  - @backstage/plugin-kubernetes-react@0.3.1-next.0
  - @backstage/catalog-model@1.4.5-next.0
  - @backstage/core-plugin-api@1.9.1-next.0

## 0.11.5

### Patch Changes

- b01c86c: The `ErrorReporting` component's cluster column now displays cluster titles when
  specified.
- 8fe56a8: Widen `@types/react` dependency range to include version 18.
- Updated dependencies
  - @backstage/plugin-catalog-react@1.10.0
  - @backstage/plugin-kubernetes-react@0.3.0
  - @backstage/core-components@0.14.0
  - @backstage/plugin-kubernetes-common@0.7.4
  - @backstage/catalog-model@1.4.4
  - @backstage/core-plugin-api@1.9.0

## 0.11.5-next.3

### Patch Changes

- b01c86c: The `ErrorReporting` component's cluster column now displays cluster titles when
  specified.
- Updated dependencies
  - @backstage/plugin-kubernetes-react@0.3.0-next.3
  - @backstage/plugin-kubernetes-common@0.7.4-next.2
  - @backstage/core-components@0.14.0-next.2
  - @backstage/plugin-catalog-react@1.10.0-next.3
  - @backstage/catalog-model@1.4.4-next.0
  - @backstage/core-plugin-api@1.9.0-next.1

## 0.11.5-next.2

### Patch Changes

- 8fe56a8: Widen `@types/react` dependency range to include version 18.
- Updated dependencies
  - @backstage/core-components@0.14.0-next.1
  - @backstage/core-plugin-api@1.9.0-next.1
  - @backstage/plugin-catalog-react@1.10.0-next.2
  - @backstage/plugin-kubernetes-react@0.3.0-next.2
  - @backstage/catalog-model@1.4.4-next.0
  - @backstage/plugin-kubernetes-common@0.7.4-next.1

## 0.11.5-next.1

### Patch Changes

- Updated dependencies
  - @backstage/core-components@0.14.0-next.0
  - @backstage/catalog-model@1.4.4-next.0
  - @backstage/plugin-kubernetes-react@0.3.0-next.1
  - @backstage/core-plugin-api@1.8.3-next.0
  - @backstage/plugin-catalog-react@1.9.4-next.1
  - @backstage/plugin-kubernetes-common@0.7.4-next.1

## 0.11.5-next.0

### Patch Changes

- Updated dependencies
  - @backstage/plugin-catalog-react@1.9.4-next.0
  - @backstage/plugin-kubernetes-react@0.3.0-next.0
  - @backstage/plugin-kubernetes-common@0.7.4-next.0
  - @backstage/core-components@0.13.10
  - @backstage/catalog-model@1.4.3
  - @backstage/core-plugin-api@1.8.2

## 0.11.4

### Patch Changes

- d5d2c67: Add `authuser` search parameter to GKE cluster link formatter in k8s plugin

  Thanks to this, people with multiple simultaneously logged-in accounts in their GCP console will automatically view objects with the same email as the one signed in to the Google auth provider in Backstage.

- 4016f21: Remove some unused dependencies
- Updated dependencies
  - @backstage/core-components@0.13.10
  - @backstage/core-plugin-api@1.8.2
  - @backstage/plugin-kubernetes-react@0.2.1
  - @backstage/plugin-kubernetes-common@0.7.3
  - @backstage/plugin-catalog-react@1.9.3
  - @backstage/catalog-model@1.4.3

## 0.11.4-next.2

### Patch Changes

- Updated dependencies
  - @backstage/plugin-catalog-react@1.9.3-next.2

## 0.11.4-next.1

### Patch Changes

- d5d2c67: Add `authuser` search parameter to GKE cluster link formatter in k8s plugin

  Thanks to this, people with multiple simultaneously logged-in accounts in their GCP console will automatically view objects with the same email as the one signed in to the Google auth provider in Backstage.

- Updated dependencies
  - @backstage/core-plugin-api@1.8.2-next.0
  - @backstage/plugin-kubernetes-react@0.2.1-next.1
  - @backstage/core-components@0.13.10-next.1
  - @backstage/plugin-catalog-react@1.9.3-next.1
  - @backstage/catalog-model@1.4.3
  - @backstage/plugin-kubernetes-common@0.7.3-next.0

## 0.11.4-next.0

### Patch Changes

- 4016f21: Remove some unused dependencies
- Updated dependencies
  - @backstage/core-components@0.13.10-next.0
  - @backstage/plugin-kubernetes-common@0.7.3-next.0
  - @backstage/plugin-catalog-react@1.9.3-next.0
  - @backstage/plugin-kubernetes-react@0.2.1-next.0
  - @backstage/catalog-model@1.4.3
  - @backstage/core-plugin-api@1.8.1

## 0.11.3

### Patch Changes

- 899d71a: Change `formatClusterLink` to be an API and make it async for further customization possibilities.

  **BREAKING**
  If you have a custom k8s page and used `formatClusterLink` directly, you need to migrate to new `kubernetesClusterLinkFormatterApiRef`

- 706fc3a: Updated dependency `@kubernetes/client-node` to `0.20.0`.
- Updated dependencies
  - @backstage/core-plugin-api@1.8.1
  - @backstage/plugin-catalog-react@1.9.2
  - @backstage/core-components@0.13.9
  - @backstage/theme@0.5.0
  - @backstage/plugin-kubernetes-react@0.2.0
  - @backstage/plugin-kubernetes-common@0.7.2
  - @backstage/catalog-model@1.4.3
  - @backstage/config@1.1.1
  - @backstage/errors@1.2.3
  - @backstage/types@1.1.1

## 0.11.3-next.3

### Patch Changes

- Updated dependencies
  - @backstage/core-components@0.13.9-next.3
  - @backstage/catalog-model@1.4.3
  - @backstage/config@1.1.1
  - @backstage/core-plugin-api@1.8.1-next.1
  - @backstage/errors@1.2.3
  - @backstage/theme@0.5.0-next.1
  - @backstage/types@1.1.1
  - @backstage/plugin-catalog-react@1.9.2-next.3
  - @backstage/plugin-kubernetes-common@0.7.2-next.1
  - @backstage/plugin-kubernetes-react@0.2.0-next.3

## 0.11.3-next.2

### Patch Changes

- 899d71a: Change `formatClusterLink` to be an API and make it async for further customization possibilities.

  **BREAKING**
  If you have a custom k8s page and used `formatClusterLink` directly, you need to migrate to new `kubernetesClusterLinkFormatterApiRef`

- Updated dependencies
  - @backstage/theme@0.5.0-next.1
  - @backstage/plugin-kubernetes-react@0.2.0-next.2
  - @backstage/plugin-catalog-react@1.9.2-next.2
  - @backstage/catalog-model@1.4.3
  - @backstage/config@1.1.1
  - @backstage/core-components@0.13.9-next.2
  - @backstage/core-plugin-api@1.8.1-next.1
  - @backstage/errors@1.2.3
  - @backstage/types@1.1.1
  - @backstage/plugin-kubernetes-common@0.7.2-next.1

## 0.11.3-next.1

### Patch Changes

- Updated dependencies
  - @backstage/core-components@0.13.9-next.1
  - @backstage/core-plugin-api@1.8.1-next.1
  - @backstage/plugin-catalog-react@1.9.2-next.1
  - @backstage/plugin-kubernetes-common@0.7.2-next.1
  - @backstage/plugin-kubernetes-react@0.1.2-next.1
  - @backstage/catalog-model@1.4.3
  - @backstage/config@1.1.1
  - @backstage/errors@1.2.3
  - @backstage/theme@0.5.0-next.0
  - @backstage/types@1.1.1

## 0.11.3-next.0

### Patch Changes

- 706fc3a7e1: Updated dependency `@kubernetes/client-node` to `0.20.0`.
- Updated dependencies
  - @backstage/core-plugin-api@1.8.1-next.0
  - @backstage/plugin-catalog-react@1.9.2-next.0
  - @backstage/core-components@0.13.9-next.0
  - @backstage/plugin-kubernetes-react@0.1.2-next.0
  - @backstage/plugin-kubernetes-common@0.7.2-next.0
  - @backstage/theme@0.5.0-next.0
  - @backstage/catalog-model@1.4.3
  - @backstage/config@1.1.1
  - @backstage/errors@1.2.3
  - @backstage/types@1.1.1

## 0.11.1

### Patch Changes

- 6c2b872153: Add official support for React 18.
- fdb5e23602: Import `MissingAnnotationEmptyState` from `@backstage/plugin-catalog-react` to remove the cyclical dependency
- Updated dependencies
  - @backstage/plugin-catalog-react@1.9.0
  - @backstage/core-components@0.13.8
  - @backstage/plugin-kubernetes-common@0.7.1
  - @backstage/plugin-kubernetes-react@0.1.1
  - @backstage/core-plugin-api@1.8.0
  - @backstage/theme@0.4.4
  - @backstage/catalog-model@1.4.3
  - @backstage/config@1.1.1
  - @backstage/errors@1.2.3
  - @backstage/types@1.1.1

## 0.11.1-next.2

### Patch Changes

- [#20842](https://github.com/backstage/backstage/pull/20842) [`fdb5e23602`](https://github.com/backstage/backstage/commit/fdb5e2360299c5faa30f4d4236fc548b94d37446) Thanks [@benjdlambert](https://github.com/benjdlambert)! - Import `MissingAnnotationEmptyState` from `@backstage/plugin-catalog-react` to remove the cyclical dependency

- Updated dependencies
  - @backstage/plugin-kubernetes-common@0.7.1-next.1
  - @backstage/core-components@0.13.8-next.2
  - @backstage/plugin-catalog-react@1.9.0-next.2
  - @backstage/plugin-kubernetes-react@0.1.1-next.2

## 0.11.1-next.1

### Patch Changes

- Updated dependencies
  - @backstage/plugin-kubernetes-react@0.1.1-next.1
  - @backstage/plugin-catalog-react@1.9.0-next.1
  - @backstage/core-components@0.13.8-next.1
  - @backstage/catalog-model@1.4.3
  - @backstage/config@1.1.1
  - @backstage/core-plugin-api@1.8.0-next.0
  - @backstage/errors@1.2.3
  - @backstage/theme@0.4.4-next.0
  - @backstage/types@1.1.1
  - @backstage/plugin-kubernetes-common@0.7.1-next.0

## 0.11.1-next.0

### Patch Changes

- 6c2b872153: Add official support for React 18.
- Updated dependencies
  - @backstage/core-components@0.13.7-next.0
  - @backstage/plugin-catalog-react@1.9.0-next.0
  - @backstage/core-plugin-api@1.8.0-next.0
  - @backstage/plugin-kubernetes-react@0.1.1-next.0
  - @backstage/theme@0.4.4-next.0
  - @backstage/catalog-model@1.4.3
  - @backstage/config@1.1.1
  - @backstage/errors@1.2.3
  - @backstage/types@1.1.1
  - @backstage/plugin-kubernetes-common@0.7.1-next.0

## 0.11.0

### Minor Changes

- 2d8151061c: Refactor Kubernetes plugins in line with ADR 11, no breaking changes yet

### Patch Changes

- 9101c0d1b6: Updated dependency `@kubernetes/client-node` to `0.19.0`.
- 9a1fce352e: Updated dependency `@testing-library/jest-dom` to `^6.0.0`.
- f95af4e540: Updated dependency `@testing-library/dom` to `^9.0.0`.
- b0aca1a798: Updated dependency `xterm-addon-attach` to `^0.9.0`.
  Updated dependency `xterm-addon-fit` to `^0.8.0`.
- 95518765ee: Add Kubernetes cluster plugin. Viewing Kubernetes clusters as an Admin from Backstage
- Updated dependencies
  - @backstage/plugin-catalog-react@1.8.5
  - @backstage/core-plugin-api@1.7.0
  - @backstage/core-components@0.13.6
  - @backstage/catalog-model@1.4.3
  - @backstage/errors@1.2.3
  - @backstage/plugin-kubernetes-react@0.1.0
  - @backstage/plugin-kubernetes-common@0.7.0
  - @backstage/theme@0.4.3
  - @backstage/config@1.1.1
  - @backstage/types@1.1.1

## 0.11.0-next.2

### Patch Changes

- 95518765ee: Add Kubernetes cluster plugin. Viewing Kubernetes clusters as an Admin from Backstage
- Updated dependencies
  - @backstage/core-components@0.13.6-next.2
  - @backstage/core-plugin-api@1.7.0-next.1
  - @backstage/catalog-model@1.4.3-next.0
  - @backstage/plugin-catalog-react@1.8.5-next.2
  - @backstage/errors@1.2.3-next.0
  - @backstage/plugin-kubernetes-react@0.1.0-next.1
  - @backstage/theme@0.4.3-next.0
  - @backstage/plugin-kubernetes-common@0.7.0-next.1
  - @backstage/config@1.1.1-next.0
  - @backstage/types@1.1.1

## 0.11.0-next.1

### Minor Changes

- 2d8151061c: Refactor Kubernetes plugins in line with ADR 11, no breaking changes yet

### Patch Changes

- Updated dependencies
  - @backstage/core-components@0.13.6-next.1
  - @backstage/plugin-kubernetes-common@0.7.0-next.0
  - @backstage/plugin-kubernetes-react@0.1.0-next.0
  - @backstage/plugin-catalog-react@1.8.5-next.1
  - @backstage/core-plugin-api@1.7.0-next.0
  - @backstage/config@1.1.0
  - @backstage/catalog-model@1.4.2
  - @backstage/errors@1.2.2
  - @backstage/theme@0.4.2
  - @backstage/types@1.1.1

## 0.10.4-next.0

### Patch Changes

- Updated dependencies
  - @backstage/plugin-catalog-react@1.8.5-next.0
  - @backstage/core-plugin-api@1.7.0-next.0
  - @backstage/core-components@0.13.6-next.0
  - @backstage/config@1.1.0
  - @backstage/catalog-model@1.4.2
  - @backstage/errors@1.2.2
  - @backstage/theme@0.4.2
  - @backstage/types@1.1.1
  - @backstage/plugin-kubernetes-common@0.6.6

## 0.10.3

### Patch Changes

- 0ad36158d980: Loosened the type of the `auth` field in the body of requests to the `retrieveObjectsByServiceId` endpoint. Now any JSON object is allowed, which should make it easier for integrators to write their own custom auth strategies for Kubernetes.
- 7032c214f3b4: Add pod exec terminal to Container Card
- 406b786a2a2c: Mark package as being free of side effects, allowing more optimized Webpack builds.
- 6ddeade58b4c: Avoid eager use of `TextEncoder` in order not to break tests.
- 6a5e04e20e6e: fix logs dialog min height
- 8cec7664e146: Removed `@types/node` dependency
- Updated dependencies
  - @backstage/plugin-kubernetes-common@0.6.6
  - @backstage/plugin-catalog-react@1.8.4
  - @backstage/core-components@0.13.5
  - @backstage/config@1.1.0
  - @backstage/catalog-model@1.4.2
  - @backstage/core-plugin-api@1.6.0
  - @backstage/errors@1.2.2
  - @backstage/theme@0.4.2
  - @backstage/types@1.1.1

## 0.10.3-next.3

### Patch Changes

- 7032c214f3b4: Add pod exec terminal to Container Card
- 406b786a2a2c: Mark package as being free of side effects, allowing more optimized Webpack builds.
- Updated dependencies
  - @backstage/catalog-model@1.4.2-next.2
  - @backstage/config@1.1.0-next.2
  - @backstage/core-components@0.13.5-next.3
  - @backstage/core-plugin-api@1.6.0-next.3
  - @backstage/errors@1.2.2-next.0
  - @backstage/plugin-catalog-react@1.8.4-next.3
  - @backstage/plugin-kubernetes-common@0.6.6-next.2
  - @backstage/theme@0.4.2-next.0

## 0.10.3-next.2

### Patch Changes

- 8cec7664e146: Removed `@types/node` dependency
- Updated dependencies
  - @backstage/core-components@0.13.5-next.2
  - @backstage/core-plugin-api@1.6.0-next.2
  - @backstage/config@1.1.0-next.1
  - @backstage/plugin-catalog-react@1.8.4-next.2
  - @backstage/catalog-model@1.4.2-next.1
  - @backstage/errors@1.2.1
  - @backstage/theme@0.4.1
  - @backstage/plugin-kubernetes-common@0.6.6-next.1

## 0.10.3-next.1

### Patch Changes

- 6a5e04e20e6e: fix logs dialog min height
- Updated dependencies
  - @backstage/plugin-kubernetes-common@0.6.6-next.0
  - @backstage/plugin-catalog-react@1.8.4-next.1
  - @backstage/core-components@0.13.5-next.1
  - @backstage/config@1.1.0-next.0
  - @backstage/catalog-model@1.4.2-next.0
  - @backstage/core-plugin-api@1.6.0-next.1
  - @backstage/errors@1.2.1
  - @backstage/theme@0.4.1

## 0.10.2-next.0

### Patch Changes

- Updated dependencies
  - @backstage/core-plugin-api@1.6.0-next.0
  - @backstage/core-components@0.13.5-next.0
  - @backstage/catalog-model@1.4.1
  - @backstage/config@1.0.8
  - @backstage/errors@1.2.1
  - @backstage/theme@0.4.1
  - @backstage/plugin-catalog-react@1.8.3-next.0
  - @backstage/plugin-kubernetes-common@0.6.5

## 0.10.0

### Minor Changes

- 4b6d41737aad: **BREAKING**: Fixed typos in exported module attributes. Many users may see no changes, but if you have customized the plugin output, you may have to rename the following:

  - Component attribute: `<ResourceUtilization totalFormated={} />` to `<ResourceUtilization totalFormatted={} />`
  - Interface attribute: `DetectedError.occuranceCount` to `DetectedError.occurrenceCount`.

### Patch Changes

- 562e34d2693f: Fix container memory limits
- Updated dependencies
  - @backstage/core-components@0.13.4
  - @backstage/plugin-catalog-react@1.8.1
  - @backstage/core-plugin-api@1.5.3
  - @backstage/catalog-model@1.4.1
  - @backstage/config@1.0.8
  - @backstage/errors@1.2.1
  - @backstage/theme@0.4.1
  - @backstage/plugin-kubernetes-common@0.6.5

## 0.9.4-next.1

### Patch Changes

- Updated dependencies
  - @backstage/plugin-catalog-react@1.8.1-next.1

## 0.9.4-next.0

### Patch Changes

- Updated dependencies
  - @backstage/core-components@0.13.4-next.0
  - @backstage/core-plugin-api@1.5.3
  - @backstage/plugin-catalog-react@1.8.1-next.0
  - @backstage/catalog-model@1.4.1
  - @backstage/config@1.0.8
  - @backstage/errors@1.2.1
  - @backstage/theme@0.4.1
  - @backstage/plugin-kubernetes-common@0.6.5

## 0.9.3

### Patch Changes

- d62fc3fe85ba: Make pod drawer headings consistent
- cc27fa4a1aac: Changed Google cloud auth scope to read-only.
- Updated dependencies
  - @backstage/theme@0.4.1
  - @backstage/errors@1.2.1
  - @backstage/plugin-catalog-react@1.8.0
  - @backstage/core-components@0.13.3
  - @backstage/core-plugin-api@1.5.3
  - @backstage/catalog-model@1.4.1
  - @backstage/config@1.0.8
  - @backstage/plugin-kubernetes-common@0.6.5

## 0.9.3-next.2

### Patch Changes

- cc27fa4a1aac: Changed Google cloud auth scope to read-only.
- Updated dependencies
  - @backstage/plugin-catalog-react@1.8.0-next.2
  - @backstage/theme@0.4.1-next.1
  - @backstage/core-plugin-api@1.5.3-next.1
  - @backstage/core-components@0.13.3-next.2
  - @backstage/catalog-model@1.4.1-next.0
  - @backstage/config@1.0.8
  - @backstage/errors@1.2.1-next.0
  - @backstage/plugin-kubernetes-common@0.6.5-next.0

## 0.9.3-next.1

### Patch Changes

- d62fc3fe85ba: Make pod drawer headings consistent
- Updated dependencies
  - @backstage/theme@0.4.1-next.0
  - @backstage/core-components@0.13.3-next.1
  - @backstage/core-plugin-api@1.5.3-next.0
  - @backstage/plugin-catalog-react@1.7.1-next.1
  - @backstage/config@1.0.8

## 0.9.3-next.0

### Patch Changes

- Updated dependencies
  - @backstage/errors@1.2.1-next.0
  - @backstage/core-components@0.13.3-next.0
  - @backstage/catalog-model@1.4.1-next.0
  - @backstage/config@1.0.8
  - @backstage/core-plugin-api@1.5.2
  - @backstage/theme@0.4.0
  - @backstage/plugin-catalog-react@1.7.1-next.0
  - @backstage/plugin-kubernetes-common@0.6.5-next.0

## 0.9.2

### Patch Changes

- dc3cddf51ab5: Fix cyclical dependency in built output
- 4e697e88f0e2: Add resource utilization to Pod Drawer
- 4b230b97660d: Add errors to PodDrawer
- 73cc0deee48a: Add proposed fix dialog for pod errors
- Updated dependencies
  - @backstage/core-plugin-api@1.5.2
  - @backstage/core-components@0.13.2
  - @backstage/theme@0.4.0
  - @backstage/plugin-catalog-react@1.7.0
  - @backstage/catalog-model@1.4.0
  - @backstage/errors@1.2.0
  - @backstage/config@1.0.8
  - @backstage/plugin-kubernetes-common@0.6.4

## 0.9.2-next.3

### Patch Changes

- Updated dependencies
  - @backstage/core-components@0.13.2-next.3
  - @backstage/catalog-model@1.4.0-next.1
  - @backstage/config@1.0.7
  - @backstage/core-plugin-api@1.5.2-next.0
  - @backstage/errors@1.2.0-next.0
  - @backstage/theme@0.4.0-next.1
  - @backstage/plugin-catalog-react@1.7.0-next.3
  - @backstage/plugin-kubernetes-common@0.6.4-next.1

## 0.9.2-next.2

### Patch Changes

- 73cc0deee48a: Add proposed fix dialog for pod errors
- Updated dependencies
  - @backstage/theme@0.4.0-next.1
  - @backstage/plugin-catalog-react@1.7.0-next.2
  - @backstage/core-components@0.13.2-next.2
  - @backstage/config@1.0.7
  - @backstage/core-plugin-api@1.5.2-next.0

## 0.9.2-next.1

### Patch Changes

- Updated dependencies
  - @backstage/errors@1.2.0-next.0
  - @backstage/core-components@0.13.2-next.1
  - @backstage/plugin-catalog-react@1.7.0-next.1
  - @backstage/catalog-model@1.4.0-next.0
  - @backstage/core-plugin-api@1.5.2-next.0
  - @backstage/plugin-kubernetes-common@0.6.4-next.0
  - @backstage/config@1.0.7
  - @backstage/theme@0.4.0-next.0

## 0.9.2-next.0

### Patch Changes

- dc3cddf51ab5: Fix cyclical dependency in built output
- 4b230b97660d: Add errors to PodDrawer
- Updated dependencies
  - @backstage/plugin-catalog-react@1.7.0-next.0
  - @backstage/theme@0.4.0-next.0
  - @backstage/config@1.0.7
  - @backstage/core-components@0.13.2-next.0
  - @backstage/core-plugin-api@1.5.1
  - @backstage/catalog-model@1.3.0
  - @backstage/errors@1.1.5
  - @backstage/plugin-kubernetes-common@0.6.3

## 0.9.0

### Minor Changes

- 280ec10c18e: Added Pod logs components for Kubernetes plugin

  **BREAKING**: `kubernetesProxyApi` for custom plugins built with components from the Kubernetes plugin apis, `kubernetesProxyApi` should be added to the plugin's API list.

  ```
  ...
  export const kubernetesPlugin = createPlugin({
    id: 'kubernetes',
    apis: [
  ...
      createApiFactory({
          api: kubernetesProxyApiRef,
          deps: {
          kubernetesApi: kubernetesApiRef,
          },
          factory: ({ kubernetesApi }) =>
          new KubernetesProxyClient({
              kubernetesApi,
          }),
      }),
  ```

  **BREAKING**: `KubernetesDrawer` is now called `KubernetesStructuredMetadataTableDrawer` so that we can do more than just show `StructuredMetadataTable`

  `import { KubernetesDrawer } from "@backstage/plugin-kubernetes"`

  should now be:

  `import { KubernetesStructuredMetadataTableDrawer } from "@backstage/plugin-kubernetes"`

### Patch Changes

- c7bad1005ba: The Kubernetes plugin now requests AKS access tokens from Azure when retrieving
  objects from clusters configured with `authProvider: aks` and sets `auth.aks` in
  its request bodies appropriately.
- a160e02c3d7: Omit managed fields in the Kubernetes resource YAML display.
- Updated dependencies
  - @backstage/theme@0.3.0
  - @backstage/plugin-catalog-react@1.6.0
  - @backstage/core-components@0.13.1
  - @backstage/plugin-kubernetes-common@0.6.3
  - @backstage/catalog-model@1.3.0
  - @backstage/config@1.0.7
  - @backstage/core-plugin-api@1.5.1
  - @backstage/errors@1.1.5

## 0.9.0-next.2

### Patch Changes

- c7bad1005ba: The Kubernetes plugin now requests AKS access tokens from Azure when retrieving
  objects from clusters configured with `authProvider: aks` and sets `auth.aks` in
  its request bodies appropriately.
- Updated dependencies
  - @backstage/theme@0.3.0-next.0
  - @backstage/core-components@0.13.1-next.1
  - @backstage/plugin-kubernetes-common@0.6.3-next.0
  - @backstage/plugin-catalog-react@1.6.0-next.2
  - @backstage/config@1.0.7
  - @backstage/core-plugin-api@1.5.1

## 0.9.0-next.1

### Minor Changes

- 280ec10c18e: Added Pod logs components for Kubernetes plugin

  **BREAKING**: `kubernetesProxyApi` for custom plugins built with components from the Kubernetes plugin apis, `kubernetesProxyApi` should be added to the plugin's API list.

  ```
  ...
  export const kubernetesPlugin = createPlugin({
    id: 'kubernetes',
    apis: [
  ...
      createApiFactory({
          api: kubernetesProxyApiRef,
          deps: {
          kubernetesApi: kubernetesApiRef,
          },
          factory: ({ kubernetesApi }) =>
          new KubernetesProxyClient({
              kubernetesApi,
          }),
      }),
  ```

  **BREAKING**: `KubernetesDrawer` is now called `KubernetesStructuredMetadataTableDrawer` so that we can do more than just show `StructuredMetadataTable`

  `import { KubernetesDrawer } from "@backstage/plugin-kubernetes"`

  should now be:

  `import { KubernetesStructuredMetadataTableDrawer } from "@backstage/plugin-kubernetes"`

### Patch Changes

- a160e02c3d7: Omit managed fields in the Kubernetes resource YAML display.
- Updated dependencies
  - @backstage/core-components@0.13.1-next.0
  - @backstage/core-plugin-api@1.5.1
  - @backstage/plugin-catalog-react@1.6.0-next.1
  - @backstage/config@1.0.7

## 0.8.1-next.0

### Patch Changes

- Updated dependencies
  - @backstage/plugin-catalog-react@1.6.0-next.0
  - @backstage/core-components@0.13.0
  - @backstage/core-plugin-api@1.5.1
  - @backstage/catalog-model@1.3.0
  - @backstage/config@1.0.7
  - @backstage/errors@1.1.5
  - @backstage/theme@0.2.19
  - @backstage/plugin-kubernetes-common@0.6.2

## 0.8.0

### Minor Changes

- 754be7c5106: refactor kubernetes error detection to make way for proposed solutions

  **BREAKING**: `DetectedError` now appears once per Kubernetes resource per error instead of for all resources which have that error, `namespace` and `name` fields are now in `sourceRef` object `message` is now a `string` instead of a `string[]`. `ErrorDetectableKind` has been removed.

### Patch Changes

- 8e00acb28db: Small tweaks to remove warnings in the console during development (mainly focusing on techdocs)
- e7fb0117485: fixes a bug where an empty authorization header was provided to the proxy endpoint when a cluster had a server-side auth provider
- c159ab64a60: `KubernetesBackendClient` now requires a `kubernetesAuthProvidersApi` value to be provided. `KubernetesApi` interface now has a proxy method requirement.
- e0c6e8b9c3c: Update peer dependencies
- Updated dependencies
  - @backstage/core-components@0.13.0
  - @backstage/plugin-catalog-react@1.5.0
  - @backstage/theme@0.2.19
  - @backstage/core-plugin-api@1.5.1
  - @backstage/catalog-model@1.3.0
  - @backstage/plugin-kubernetes-common@0.6.2
  - @backstage/config@1.0.7
  - @backstage/errors@1.1.5

## 0.8.0-next.3

### Minor Changes

- 754be7c5106: refactor kubernetes error detection to make way for proposed solutions

  **BREAKING**: `DetectedError` now appears once per Kubernetes resource per error instead of for all resources which have that error, `namespace` and `name` fields are now in `sourceRef` object `message` is now a `string` instead of a `string[]`. `ErrorDetectableKind` has been removed.

### Patch Changes

- e7fb0117485: fixes a bug where an empty authorization header was provided to the proxy endpoint when a cluster had a server-side auth provider
- c159ab64a60: `KubernetesBackendClient` now requires a `kubernetesAuthProvidersApi` value to be provided. `KubernetesApi` interface now has a proxy method requirement.
- Updated dependencies
  - @backstage/plugin-catalog-react@1.5.0-next.3
  - @backstage/catalog-model@1.3.0-next.0
  - @backstage/core-components@0.13.0-next.3
  - @backstage/config@1.0.7
  - @backstage/core-plugin-api@1.5.1-next.1
  - @backstage/errors@1.1.5
  - @backstage/theme@0.2.19-next.0
  - @backstage/plugin-kubernetes-common@0.6.2-next.2

## 0.7.10-next.2

### Patch Changes

- Updated dependencies
  - @backstage/core-components@0.12.6-next.2
  - @backstage/plugin-catalog-react@1.4.1-next.2
  - @backstage/core-plugin-api@1.5.1-next.1
  - @backstage/catalog-model@1.2.1
  - @backstage/config@1.0.7
  - @backstage/theme@0.2.19-next.0
  - @backstage/plugin-kubernetes-common@0.6.2-next.1

## 0.7.10-next.1

### Patch Changes

- e0c6e8b9c3c: Update peer dependencies
- Updated dependencies
  - @backstage/core-components@0.12.6-next.1
  - @backstage/core-plugin-api@1.5.1-next.0
  - @backstage/plugin-catalog-react@1.4.1-next.1
  - @backstage/theme@0.2.19-next.0
  - @backstage/catalog-model@1.2.1
  - @backstage/config@1.0.7
  - @backstage/plugin-kubernetes-common@0.6.2-next.1

## 0.7.10-next.0

### Patch Changes

- 8e00acb28db: Small tweaks to remove warnings in the console during development (mainly focusing on techdocs)
- Updated dependencies
  - @backstage/core-components@0.12.6-next.0
  - @backstage/plugin-catalog-react@1.4.1-next.0
  - @backstage/plugin-kubernetes-common@0.6.2-next.0
  - @backstage/core-plugin-api@1.5.0
  - @backstage/config@1.0.7
  - @backstage/catalog-model@1.2.1
  - @backstage/theme@0.2.18

## 0.7.9

### Patch Changes

- 8adeb19b37d: GitLab can now be used as an `oidcTokenProvider` for Kubernetes clusters
- c10384a9235: Switch to using `LinkButton` instead of the deprecated `Button`
- 52b0022dab7: Updated dependency `msw` to `^1.0.0`.
- Updated dependencies
  - @backstage/core-components@0.12.5
  - @backstage/plugin-catalog-react@1.4.0
  - @backstage/core-plugin-api@1.5.0
  - @backstage/catalog-model@1.2.1
  - @backstage/config@1.0.7
  - @backstage/theme@0.2.18
  - @backstage/plugin-kubernetes-common@0.6.1

## 0.7.9-next.2

### Patch Changes

- 8adeb19b37d: GitLab can now be used as an `oidcTokenProvider` for Kubernetes clusters
- Updated dependencies
  - @backstage/core-components@0.12.5-next.2
  - @backstage/plugin-catalog-react@1.4.0-next.2
  - @backstage/core-plugin-api@1.5.0-next.2
  - @backstage/config@1.0.7-next.0

## 0.7.9-next.1

### Patch Changes

- c10384a9235: Switch to using `LinkButton` instead of the deprecated `Button`
- 52b0022dab7: Updated dependency `msw` to `^1.0.0`.
- Updated dependencies
  - @backstage/core-components@0.12.5-next.1
  - @backstage/core-plugin-api@1.4.1-next.1
  - @backstage/config@1.0.7-next.0
  - @backstage/theme@0.2.18-next.0
  - @backstage/plugin-catalog-react@1.4.0-next.1
  - @backstage/catalog-model@1.2.1-next.1
  - @backstage/plugin-kubernetes-common@0.6.1-next.1

## 0.7.9-next.0

### Patch Changes

- Updated dependencies
  - @backstage/plugin-catalog-react@1.4.0-next.0
  - @backstage/core-plugin-api@1.4.1-next.0
  - @backstage/catalog-model@1.2.1-next.0
  - @backstage/config@1.0.6
  - @backstage/core-components@0.12.5-next.0
  - @backstage/theme@0.2.17
  - @backstage/plugin-kubernetes-common@0.6.1-next.0

## 0.7.8

### Patch Changes

- 145a79a15b: Condenses kubernetes ui plugin to fit more onscreen and increase visibility
- 628e2bd89a: Updated dependency `@kubernetes/client-node` to `0.18.1`.
- Updated dependencies
  - @backstage/plugin-kubernetes-common@0.6.0
  - @backstage/core-components@0.12.4
  - @backstage/catalog-model@1.2.0
  - @backstage/theme@0.2.17
  - @backstage/core-plugin-api@1.4.0
  - @backstage/plugin-catalog-react@1.3.0
  - @backstage/config@1.0.6

## 0.7.8-next.2

### Patch Changes

- Updated dependencies
  - @backstage/catalog-model@1.2.0-next.1
  - @backstage/core-components@0.12.4-next.1
  - @backstage/config@1.0.6
  - @backstage/core-plugin-api@1.3.0
  - @backstage/theme@0.2.16
  - @backstage/plugin-catalog-react@1.3.0-next.2
  - @backstage/plugin-kubernetes-common@0.6.0-next.2

## 0.7.8-next.1

### Patch Changes

- 145a79a15b: Condenses kubernetes ui plugin to fit more onscreen and increase visibility
- 628e2bd89a: Updated dependency `@kubernetes/client-node` to `0.18.1`.
- Updated dependencies
  - @backstage/core-components@0.12.4-next.0
  - @backstage/plugin-kubernetes-common@0.6.0-next.1
  - @backstage/plugin-catalog-react@1.3.0-next.1
  - @backstage/catalog-model@1.1.6-next.0
  - @backstage/config@1.0.6
  - @backstage/core-plugin-api@1.3.0
  - @backstage/theme@0.2.16

## 0.7.8-next.0

### Patch Changes

- Updated dependencies
  - @backstage/plugin-kubernetes-common@0.6.0-next.0
  - @backstage/plugin-catalog-react@1.3.0-next.0
  - @backstage/catalog-model@1.1.6-next.0

## 0.7.7

### Patch Changes

- 27a5e90e97: Small updates to some paragraph components to ensure theme typography properties are inherited correctly.
- Updated dependencies
  - @backstage/catalog-model@1.1.5
  - @backstage/plugin-catalog-react@1.2.4
  - @backstage/core-components@0.12.3
  - @backstage/core-plugin-api@1.3.0
  - @backstage/config@1.0.6
  - @backstage/theme@0.2.16
  - @backstage/plugin-kubernetes-common@0.5.1

## 0.7.7-next.2

### Patch Changes

- Updated dependencies
  - @backstage/core-plugin-api@1.3.0-next.1
  - @backstage/plugin-catalog-react@1.2.4-next.2
  - @backstage/catalog-model@1.1.5-next.1
  - @backstage/config@1.0.6-next.0
  - @backstage/core-components@0.12.3-next.2
  - @backstage/theme@0.2.16
  - @backstage/plugin-kubernetes-common@0.5.1-next.1

## 0.7.7-next.1

### Patch Changes

- Updated dependencies
  - @backstage/config@1.0.6-next.0
  - @backstage/catalog-model@1.1.5-next.1
  - @backstage/core-components@0.12.3-next.1
  - @backstage/core-plugin-api@1.2.1-next.0
  - @backstage/theme@0.2.16
  - @backstage/plugin-catalog-react@1.2.4-next.1
  - @backstage/plugin-kubernetes-common@0.5.1-next.1

## 0.7.7-next.0

### Patch Changes

- Updated dependencies
  - @backstage/catalog-model@1.1.5-next.0
  - @backstage/plugin-catalog-react@1.2.4-next.0
  - @backstage/core-components@0.12.3-next.0
  - @backstage/config@1.0.5
  - @backstage/core-plugin-api@1.2.0
  - @backstage/theme@0.2.16
  - @backstage/plugin-kubernetes-common@0.5.1-next.0

## 0.7.6

### Patch Changes

- Updated dependencies
  - @backstage/core-components@0.12.2
  - @backstage/plugin-catalog-react@1.2.3

## 0.7.5

### Patch Changes

- 2db8acffe7: Kubernetes plugin now gracefully surfaces transport-level errors (like DNS or timeout, or other socket errors) occurring while fetching data. This will be merged into any data that is fetched successfully, fixing a bug where the whole page would be empty if any fetch operation encountered such an error.
- 365f887717: Removed rendering for ErrorEmptyState in ErrorReporting component, so nothing is rendered when there are no errors. Also removed Divider on Kubernetes page.
- 3280711113: Updated dependency `msw` to `^0.49.0`.
- 9ce7866ecd: Updated dependency `@kubernetes/client-node` to `0.18.0`.
- Updated dependencies
  - @backstage/plugin-kubernetes-common@0.5.0
  - @backstage/core-plugin-api@1.2.0
  - @backstage/core-components@0.12.1
  - @backstage/plugin-catalog-react@1.2.2
  - @backstage/catalog-model@1.1.4
  - @backstage/config@1.0.5
  - @backstage/theme@0.2.16

## 0.7.5-next.4

### Patch Changes

- 365f887717: Removed rendering for ErrorEmptyState in ErrorReporting component, so nothing is rendered when there are no errors. Also removed Divider on Kubernetes page.
- Updated dependencies
  - @backstage/core-components@0.12.1-next.4
  - @backstage/plugin-catalog-react@1.2.2-next.4
  - @backstage/catalog-model@1.1.4-next.1
  - @backstage/config@1.0.5-next.1
  - @backstage/core-plugin-api@1.2.0-next.2
  - @backstage/theme@0.2.16
  - @backstage/plugin-kubernetes-common@0.4.5-next.1

## 0.7.5-next.3

### Patch Changes

- Updated dependencies
  - @backstage/core-components@0.12.1-next.3
  - @backstage/catalog-model@1.1.4-next.1
  - @backstage/config@1.0.5-next.1
  - @backstage/core-plugin-api@1.2.0-next.2
  - @backstage/theme@0.2.16
  - @backstage/plugin-catalog-react@1.2.2-next.3
  - @backstage/plugin-kubernetes-common@0.4.5-next.1

## 0.7.5-next.2

### Patch Changes

- Updated dependencies
  - @backstage/core-plugin-api@1.2.0-next.2
  - @backstage/core-components@0.12.1-next.2
  - @backstage/plugin-catalog-react@1.2.2-next.2
  - @backstage/catalog-model@1.1.4-next.1
  - @backstage/config@1.0.5-next.1
  - @backstage/theme@0.2.16
  - @backstage/plugin-kubernetes-common@0.4.5-next.1

## 0.7.5-next.1

### Patch Changes

- Updated dependencies
  - @backstage/core-components@0.12.1-next.1
  - @backstage/core-plugin-api@1.1.1-next.1
  - @backstage/plugin-catalog-react@1.2.2-next.1
  - @backstage/config@1.0.5-next.1
  - @backstage/catalog-model@1.1.4-next.1
  - @backstage/theme@0.2.16
  - @backstage/plugin-kubernetes-common@0.4.5-next.1

## 0.7.5-next.0

### Patch Changes

- 3280711113: Updated dependency `msw` to `^0.49.0`.
- Updated dependencies
  - @backstage/core-components@0.12.1-next.0
  - @backstage/core-plugin-api@1.1.1-next.0
  - @backstage/plugin-catalog-react@1.2.2-next.0
  - @backstage/plugin-kubernetes-common@0.4.5-next.0
  - @backstage/catalog-model@1.1.4-next.0
  - @backstage/config@1.0.5-next.0
  - @backstage/theme@0.2.16

## 0.7.4

### Patch Changes

- cfb30b700c: Pin `@kubernetes/client-node` version to `0.17.0`.
- Updated dependencies
  - @backstage/plugin-catalog-react@1.2.1
  - @backstage/core-components@0.12.0
  - @backstage/core-plugin-api@1.1.0
  - @backstage/catalog-model@1.1.3
  - @backstage/plugin-kubernetes-common@0.4.4
  - @backstage/config@1.0.4
  - @backstage/theme@0.2.16

## 0.7.4-next.1

### Patch Changes

- cfb30b700c: Pin `@kubernetes/client-node` version to `0.17.0`.
- Updated dependencies
  - @backstage/core-components@0.12.0-next.1
  - @backstage/plugin-kubernetes-common@0.4.4-next.1
  - @backstage/catalog-model@1.1.3-next.0
  - @backstage/config@1.0.4-next.0
  - @backstage/core-plugin-api@1.1.0-next.0
  - @backstage/theme@0.2.16
  - @backstage/plugin-catalog-react@1.2.1-next.1

## 0.7.4-next.0

### Patch Changes

- Updated dependencies
  - @backstage/plugin-catalog-react@1.2.1-next.0
  - @backstage/core-components@0.12.0-next.0
  - @backstage/core-plugin-api@1.1.0-next.0
  - @backstage/catalog-model@1.1.3-next.0
  - @backstage/plugin-kubernetes-common@0.4.4-next.0
  - @backstage/config@1.0.4-next.0
  - @backstage/theme@0.2.16

## 0.7.3

### Patch Changes

- 51af8361de: Add useCustomResources react hook for fetching Kubernetes Custom Resources
- 35a6cfe257: Fix infinite call bug in `useCustomResources` hook
- Updated dependencies
  - @backstage/catalog-model@1.1.2
  - @backstage/plugin-catalog-react@1.2.0
  - @backstage/core-components@0.11.2
  - @backstage/plugin-kubernetes-common@0.4.3
  - @backstage/core-plugin-api@1.0.7
  - @backstage/config@1.0.3
  - @backstage/theme@0.2.16

## 0.7.3-next.2

### Patch Changes

- Updated dependencies
  - @backstage/plugin-catalog-react@1.2.0-next.2
  - @backstage/catalog-model@1.1.2-next.2
  - @backstage/config@1.0.3-next.2
  - @backstage/core-components@0.11.2-next.2
  - @backstage/core-plugin-api@1.0.7-next.2
  - @backstage/theme@0.2.16
  - @backstage/plugin-kubernetes-common@0.4.3-next.2

## 0.7.3-next.1

### Patch Changes

- Updated dependencies
  - @backstage/plugin-catalog-react@1.2.0-next.1
  - @backstage/core-components@0.11.2-next.1
  - @backstage/core-plugin-api@1.0.7-next.1
  - @backstage/catalog-model@1.1.2-next.1
  - @backstage/config@1.0.3-next.1
  - @backstage/theme@0.2.16
  - @backstage/plugin-kubernetes-common@0.4.3-next.1

## 0.7.3-next.0

### Patch Changes

- 51af8361de: Add useCustomResources react hook for fetching Kubernetes Custom Resources
- 35a6cfe257: Fix infinite call bug in `useCustomResources` hook
- Updated dependencies
  - @backstage/catalog-model@1.1.2-next.0
  - @backstage/core-components@0.11.2-next.0
  - @backstage/plugin-catalog-react@1.1.5-next.0
  - @backstage/plugin-kubernetes-common@0.4.3-next.0
  - @backstage/config@1.0.3-next.0
  - @backstage/core-plugin-api@1.0.7-next.0
  - @backstage/theme@0.2.16

## 0.7.2

### Patch Changes

- 817f3196f6: Updated React Router dependencies to be peer dependencies.
- 7d47def9c4: Removed dependency on `@types/jest`.
- 0768d6dece: add new kubernetes backend endpoints to kubernetes backend client
- 19a27929fb: Reset error state on success
- 667d917488: Updated dependency `msw` to `^0.47.0`.
- 87ec2ba4d6: Updated dependency `msw` to `^0.46.0`.
- bf5e9030eb: Updated dependency `msw` to `^0.45.0`.
- ef9ab322de: Minor API signatures cleanup
- Updated dependencies
  - @backstage/core-components@0.11.1
  - @backstage/core-plugin-api@1.0.6
  - @backstage/plugin-catalog-react@1.1.4
  - @backstage/catalog-model@1.1.1
  - @backstage/config@1.0.2
  - @backstage/plugin-kubernetes-common@0.4.2

## 0.7.2-next.3

### Patch Changes

- 7d47def9c4: Removed dependency on `@types/jest`.
- 19a27929fb: Reset error state on success
- Updated dependencies
  - @backstage/plugin-catalog-react@1.1.4-next.2
  - @backstage/catalog-model@1.1.1-next.0
  - @backstage/config@1.0.2-next.0
  - @backstage/core-components@0.11.1-next.3
  - @backstage/core-plugin-api@1.0.6-next.3
  - @backstage/plugin-kubernetes-common@0.4.2-next.1

## 0.7.2-next.2

### Patch Changes

- 667d917488: Updated dependency `msw` to `^0.47.0`.
- 87ec2ba4d6: Updated dependency `msw` to `^0.46.0`.
- Updated dependencies
  - @backstage/core-components@0.11.1-next.2
  - @backstage/core-plugin-api@1.0.6-next.2

## 0.7.2-next.1

### Patch Changes

- 817f3196f6: Updated React Router dependencies to be peer dependencies.
- Updated dependencies
  - @backstage/core-components@0.11.1-next.1
  - @backstage/core-plugin-api@1.0.6-next.1
  - @backstage/plugin-catalog-react@1.1.4-next.1
  - @backstage/plugin-kubernetes-common@0.4.2-next.0

## 0.7.2-next.0

### Patch Changes

- bf5e9030eb: Updated dependency `msw` to `^0.45.0`.
- ef9ab322de: Minor API signatures cleanup
- Updated dependencies
  - @backstage/core-plugin-api@1.0.6-next.0
  - @backstage/core-components@0.11.1-next.0
  - @backstage/plugin-catalog-react@1.1.4-next.0

## 0.7.1

### Patch Changes

- 860ed68343: Fixed bug in CronJobsAccordions component that causes an error when cronjobs use a kubernetes alias, such as `@hourly` or `@daily` instead of standard cron syntax.
- f563b86a5b: Adds namespace column to Kubernetes error reporting table
- Updated dependencies
  - @backstage/plugin-kubernetes-common@0.4.1
  - @backstage/core-components@0.11.0
  - @backstage/core-plugin-api@1.0.5
  - @backstage/plugin-catalog-react@1.1.3

## 0.7.1-next.2

### Patch Changes

- f563b86a5b: Adds namespace column to Kubernetes error reporting table
- Updated dependencies
  - @backstage/plugin-catalog-react@1.1.3-next.2
  - @backstage/core-components@0.11.0-next.2

## 0.7.1-next.1

### Patch Changes

- 860ed68343: Fixed bug in CronJobsAccordions component that causes an error when cronjobs use a kubernetes alias, such as `@hourly` or `@daily` instead of standard cron syntax.
- Updated dependencies
  - @backstage/core-components@0.10.1-next.1
  - @backstage/plugin-catalog-react@1.1.3-next.1

## 0.7.1-next.0

### Patch Changes

- Updated dependencies
  - @backstage/core-plugin-api@1.0.5-next.0
  - @backstage/plugin-catalog-react@1.1.3-next.0
  - @backstage/core-components@0.10.1-next.0

## 0.7.0

### Minor Changes

- f5c9730639: Add `localKubectlProxy` cluster locator method to make local development simpler to setup.

  Consolidated no-op server side auth decorators.
  The following Kubernetes auth decorators are now one class (`ServerSideKubernetesAuthProvider`):

  - `AwsKubernetesAuthProvider`
  - `AzureKubernetesAuthProvider`
  - `ServiceAccountKubernetesAuthProvider`

### Patch Changes

- 3ec294a186: expose detectErrors function publicly
- a70869e775: Updated dependency `msw` to `^0.43.0`.
- 4e9a90e307: Updated dependency `luxon` to `^3.0.0`.
- 8006d0f9bf: Updated dependency `msw` to `^0.44.0`.
- eadb3a8d2e: Updated dependency `@kubernetes/client-node` to `^0.17.0`.
- Updated dependencies
  - @backstage/core-components@0.10.0
  - @backstage/catalog-model@1.1.0
  - @backstage/plugin-kubernetes-common@0.4.0
  - @backstage/core-plugin-api@1.0.4
  - @backstage/plugin-catalog-react@1.1.2
  - @backstage/theme@0.2.16

## 0.7.0-next.3

### Minor Changes

- f5c9730639: Add `localKubectlProxy` cluster locator method to make local development simpler to setup.

  Consolidated no-op server side auth decorators.
  The following Kubernetes auth decorators are now one class (`ServerSideKubernetesAuthProvider`):

  - `AwsKubernetesAuthProvider`
  - `AzureKubernetesAuthProvider`
  - `ServiceAccountKubernetesAuthProvider`

### Patch Changes

- 3ec294a186: expose detectErrors function publicly
- a70869e775: Updated dependency `msw` to `^0.43.0`.
- 4e9a90e307: Updated dependency `luxon` to `^3.0.0`.
- eadb3a8d2e: Updated dependency `@kubernetes/client-node` to `^0.17.0`.
- Updated dependencies
  - @backstage/core-plugin-api@1.0.4-next.0
  - @backstage/core-components@0.10.0-next.3
  - @backstage/catalog-model@1.1.0-next.3
  - @backstage/plugin-catalog-react@1.1.2-next.3
  - @backstage/plugin-kubernetes-common@0.4.0-next.2

## 0.6.7-next.2

### Patch Changes

- Updated dependencies
  - @backstage/core-components@0.10.0-next.2
  - @backstage/plugin-kubernetes-common@0.4.0-next.1
  - @backstage/catalog-model@1.1.0-next.2
  - @backstage/theme@0.2.16-next.1
  - @backstage/plugin-catalog-react@1.1.2-next.2

## 0.6.7-next.1

### Patch Changes

- Updated dependencies
  - @backstage/core-components@0.9.6-next.1
  - @backstage/catalog-model@1.1.0-next.1
  - @backstage/theme@0.2.16-next.0
  - @backstage/plugin-catalog-react@1.1.2-next.1

## 0.6.7-next.0

### Patch Changes

- Updated dependencies
  - @backstage/catalog-model@1.1.0-next.0
  - @backstage/core-components@0.9.6-next.0
  - @backstage/plugin-kubernetes-common@0.4.0-next.0
  - @backstage/plugin-catalog-react@1.1.2-next.0

## 0.6.6

### Patch Changes

- 4328737af6: Add support to fetch data for Stateful Sets and display an accordion in the same way as with Deployments
- b9b8bbc7d9: show request/limit CPU and Memory on the UI
- 5553f09e80: ability to configure refresh interval on Kubernetes tab
- 8f7b1835df: Updated dependency `msw` to `^0.41.0`.
- 81304e3e91: Fix for HPA matching when deploying same HPA in multiple namespaces
- Updated dependencies
  - @backstage/plugin-catalog-react@1.1.1
  - @backstage/core-components@0.9.5
  - @backstage/plugin-kubernetes-common@0.3.0
  - @backstage/core-plugin-api@1.0.3
  - @backstage/catalog-model@1.0.3

## 0.6.6-next.2

### Patch Changes

- 5553f09e80: ability to configure refresh interval on Kubernetes tab
- Updated dependencies
  - @backstage/core-components@0.9.5-next.2

## 0.6.6-next.1

### Patch Changes

- b9b8bbc7d9: show request/limit CPU and Memory on the UI
- 8f7b1835df: Updated dependency `msw` to `^0.41.0`.
- Updated dependencies
  - @backstage/core-components@0.9.5-next.1
  - @backstage/core-plugin-api@1.0.3-next.0
  - @backstage/catalog-model@1.0.3-next.0
  - @backstage/plugin-catalog-react@1.1.1-next.1
  - @backstage/plugin-kubernetes-common@0.3.0-next.1

## 0.6.6-next.0

### Patch Changes

- 4328737af6: Add support to fetch data for Stateful Sets and display an accordion in the same way as with Deployments
- 81304e3e91: Fix for HPA matching when deploying same HPA in multiple namespaces
- Updated dependencies
  - @backstage/plugin-catalog-react@1.1.1-next.0
  - @backstage/core-components@0.9.5-next.0
  - @backstage/plugin-kubernetes-common@0.3.0-next.0

## 0.6.5

### Patch Changes

- 1ef98cfe48: add Azure Identity auth provider and AKS dashboard formatter
- 447e060872: Add support for 'oidc' as authProvider for kubernetes authentication
  and adds optional 'oidcTokenProvider' config value. This will allow
  users to authenticate to kubernetes cluster using id tokens obtained
  from the configured auth provider in their backstage instance.
- Updated dependencies
  - @backstage/core-components@0.9.4
  - @backstage/plugin-kubernetes-common@0.2.10
  - @backstage/core-plugin-api@1.0.2
  - @backstage/plugin-catalog-react@1.1.0
  - @backstage/config@1.0.1
  - @backstage/catalog-model@1.0.2

## 0.6.5-next.3

### Patch Changes

- 447e060872: Add support for 'oidc' as authProvider for kubernetes authentication
  and adds optional 'oidcTokenProvider' config value. This will allow
  users to authenticate to kubernetes cluster using id tokens obtained
  from the configured auth provider in their backstage instance.
- Updated dependencies
  - @backstage/plugin-kubernetes-common@0.2.10-next.1
  - @backstage/core-components@0.9.4-next.2

## 0.6.5-next.2

### Patch Changes

- 1ef98cfe48: add Azure Identity auth provider and AKS dashboard formatter
- Updated dependencies
  - @backstage/core-components@0.9.4-next.1
  - @backstage/plugin-kubernetes-common@0.2.10-next.0
  - @backstage/config@1.0.1-next.0
  - @backstage/plugin-catalog-react@1.1.0-next.2
  - @backstage/catalog-model@1.0.2-next.0
  - @backstage/core-plugin-api@1.0.2-next.1

## 0.6.5-next.1

### Patch Changes

- Updated dependencies
  - @backstage/core-components@0.9.4-next.0
  - @backstage/core-plugin-api@1.0.2-next.0
  - @backstage/plugin-catalog-react@1.1.0-next.1

## 0.6.5-next.0

### Patch Changes

- Updated dependencies
  - @backstage/plugin-catalog-react@1.1.0-next.0

## 0.6.4

### Patch Changes

- 82e2ae6ff6: build(deps): bump `cronstrue` from 1.125.0 to 2.2.0
- 7c7919777e: build(deps-dev): bump `@testing-library/react-hooks` from 7.0.2 to 8.0.0
- 24254fd433: build(deps): bump `@testing-library/user-event` from 13.5.0 to 14.0.0
- 1023ee6353: export kubernetes components
- 230ad0826f: Bump to using `@types/node` v16
- f616d99f6f: Fix division by zero in currentToDeclaredResourceToPerc when pod resources weren't set
- Updated dependencies
  - @backstage/plugin-catalog-react@1.0.1
  - @backstage/catalog-model@1.0.1
  - @backstage/core-components@0.9.3
  - @backstage/core-plugin-api@1.0.1
  - @backstage/plugin-kubernetes-common@0.2.9

## 0.6.4-next.2

### Patch Changes

- 82e2ae6ff6: build(deps): bump `cronstrue` from 1.125.0 to 2.2.0
- 24254fd433: build(deps): bump `@testing-library/user-event` from 13.5.0 to 14.0.0
- 230ad0826f: Bump to using `@types/node` v16
- Updated dependencies
  - @backstage/core-components@0.9.3-next.2
  - @backstage/core-plugin-api@1.0.1-next.0
  - @backstage/plugin-catalog-react@1.0.1-next.3

## 0.6.4-next.1

### Patch Changes

- 1023ee6353: export kubernetes components
- Updated dependencies
  - @backstage/plugin-catalog-react@1.0.1-next.1

## 0.6.4-next.0

### Patch Changes

- f616d99f6f: Fix division by zero in currentToDeclaredResourceToPerc when pod resources weren't set
- Updated dependencies
  - @backstage/catalog-model@1.0.1-next.0
  - @backstage/plugin-catalog-react@1.0.1-next.0
  - @backstage/core-components@0.9.3-next.0
  - @backstage/plugin-kubernetes-common@0.2.9-next.0

## 0.6.3

### Patch Changes

- a422d7ce5e: chore(deps): bump `@testing-library/react` from 11.2.6 to 12.1.3
- f24ef7864e: Minor typo fixes
- Updated dependencies
  - @backstage/core-components@0.9.2
  - @backstage/core-plugin-api@1.0.0
  - @backstage/plugin-catalog-react@1.0.0
  - @backstage/catalog-model@1.0.0
  - @backstage/config@1.0.0
  - @backstage/plugin-kubernetes-common@0.2.8

## 0.6.2

### Patch Changes

- Updated dependencies
  - @backstage/plugin-catalog-react@0.9.0
  - @backstage/core-components@0.9.1
  - @backstage/catalog-model@0.13.0
  - @backstage/plugin-kubernetes-common@0.2.7

## 0.6.2-next.0

### Patch Changes

- Updated dependencies
  - @backstage/plugin-catalog-react@0.9.0-next.0
  - @backstage/core-components@0.9.1-next.0
  - @backstage/catalog-model@0.13.0-next.0
  - @backstage/plugin-kubernetes-common@0.2.7-next.0

## 0.6.1

### Patch Changes

- Updated dependencies
  - @backstage/catalog-model@0.12.0
  - @backstage/core-components@0.9.0
  - @backstage/plugin-catalog-react@0.8.0
  - @backstage/core-plugin-api@0.8.0
  - @backstage/plugin-kubernetes-common@0.2.6

## 0.6.0

### Minor Changes

- 2262fe19c9: **BREAKING**: Removed support for passing in an explicit `entity` prop to entity page extensions, which has been deprecated for a long time. This is only a breaking change at the TypeScript level, as this property was already ignored.

### Patch Changes

- Updated dependencies
  - @backstage/core-components@0.8.10
  - @backstage/plugin-catalog-react@0.7.0
  - @backstage/catalog-model@0.11.0
  - @backstage/core-plugin-api@0.7.0
  - @backstage/plugin-kubernetes-common@0.2.5

## 0.5.8

### Patch Changes

- 1ed305728b: Bump `node-fetch` to version 2.6.7 and `cross-fetch` to version 3.1.5
- c77c5c7eb6: Added `backstage.role` to `package.json`
- Updated dependencies
  - @backstage/core-components@0.8.9
  - @backstage/core-plugin-api@0.6.1
  - @backstage/plugin-catalog-react@0.6.15
  - @backstage/catalog-model@0.10.0
  - @backstage/config@0.1.14
  - @backstage/theme@0.2.15
  - @backstage/plugin-kubernetes-common@0.2.3

## 0.5.7

### Patch Changes

- Updated dependencies
  - @backstage/core-components@0.8.8
  - @backstage/plugin-catalog-react@0.6.14

## 0.5.7-next.0

### Patch Changes

- Updated dependencies
  - @backstage/core-components@0.8.8-next.0
  - @backstage/plugin-catalog-react@0.6.14-next.0

## 0.5.6

### Patch Changes

- Updated dependencies
  - @backstage/core-components@0.8.7
  - @backstage/plugin-catalog-react@0.6.13

## 0.5.6-next.0

### Patch Changes

- Updated dependencies
  - @backstage/core-components@0.8.7-next.0
  - @backstage/plugin-catalog-react@0.6.13-next.0

## 0.5.5

### Patch Changes

- edbd626d0a: add a new auth provider to support use GOOGLE_APPLICATION_CREDENTIALS
- 51fbedc445: Migrated usage of deprecated `IdentityApi` methods.
- Updated dependencies
  - @backstage/core-components@0.8.5
  - @backstage/core-plugin-api@0.6.0
  - @backstage/plugin-catalog-react@0.6.12
  - @backstage/config@0.1.13
  - @backstage/catalog-model@0.9.10
  - @backstage/plugin-kubernetes-common@0.2.2

## 0.5.5-next.0

### Patch Changes

- 51fbedc445: Migrated usage of deprecated `IdentityApi` methods.
- Updated dependencies
  - @backstage/core-components@0.8.5-next.0
  - @backstage/core-plugin-api@0.6.0-next.0
  - @backstage/config@0.1.13-next.0
  - @backstage/plugin-catalog-react@0.6.12-next.0
  - @backstage/catalog-model@0.9.10-next.0
  - @backstage/plugin-kubernetes-common@0.2.2-next.0

## 0.5.4

### Patch Changes

- 7612e2856b: Clean up emptystate.svg image, removing wrong white artifact from the background
- Updated dependencies
  - @backstage/config@0.1.12
  - @backstage/core-components@0.8.4
  - @backstage/core-plugin-api@0.5.0
  - @backstage/plugin-catalog-react@0.6.11
  - @backstage/catalog-model@0.9.9

## 0.5.3

### Patch Changes

- 7ac0bd2c66: implement dashboard link formatter for GKE
- 4ce51ab0f1: Internal refactor of the `react-use` imports to use `react-use/lib/*` instead.
- Updated dependencies
  - @backstage/core-plugin-api@0.4.1
  - @backstage/plugin-catalog-react@0.6.10
  - @backstage/plugin-kubernetes-common@0.2.1
  - @backstage/core-components@0.8.3

## 0.5.2

### Patch Changes

- 610614a06d: Includes `KubernetesBackendClient` in the export to allow developers to use it externally.
- Updated dependencies
  - @backstage/core-plugin-api@0.4.0
  - @backstage/plugin-catalog-react@0.6.8
  - @backstage/core-components@0.8.2

## 0.5.1

### Patch Changes

- 6f0c850a86: Fixed styling bug for the CronJobsAccordions and updated Completed pods to display a green dot.
- Updated dependencies
  - @backstage/core-plugin-api@0.3.1
  - @backstage/core-components@0.8.1
  - @backstage/catalog-model@0.9.8
  - @backstage/plugin-catalog-react@0.6.7

## 0.5.0

### Minor Changes

- c010632f88: Add pod metrics lookup and display in pod table.

  ## Backwards incompatible changes

  If your Kubernetes distribution does not have the [metrics server](https://github.com/kubernetes-sigs/metrics-server) installed,
  you will need to set the `skipMetricsLookup` config flag to `true`.

  See the [configuration docs](https://backstage.io/docs/features/kubernetes/configuration) for more details.

### Patch Changes

- cd450844f6: Moved React dependencies to `peerDependencies` and allow both React v16 and v17 to be used.
- Updated dependencies
  - @backstage/core-components@0.8.0
  - @backstage/core-plugin-api@0.3.0
  - @backstage/plugin-kubernetes-common@0.2.0
  - @backstage/plugin-catalog-react@0.6.5

## 0.4.22

### Patch Changes

- 86ed770308: Added accordions to display information on Jobs and CronJobs in the kubernetes plugin. Updated the PodsTable with fewer default columns and the ability to pass in additional ones depending on the use case.
- Updated dependencies
  - @backstage/core-components@0.7.6
  - @backstage/theme@0.2.14
  - @backstage/core-plugin-api@0.2.2
  - @backstage/plugin-kubernetes-common@0.1.7

## 0.4.21

### Patch Changes

- 3739d3f773: Implement support for formatting OpenShift dashboard url links
- Updated dependencies
  - @backstage/plugin-kubernetes-common@0.1.6
  - @backstage/core-plugin-api@0.2.1
  - @backstage/core-components@0.7.5

## 0.4.20

### Patch Changes

- a125278b81: Refactor out the deprecated path and icon from RouteRefs
- Updated dependencies
  - @backstage/catalog-model@0.9.7
  - @backstage/plugin-catalog-react@0.6.4
  - @backstage/core-components@0.7.4
  - @backstage/core-plugin-api@0.2.0

## 0.4.19

### Patch Changes

- 9f3dd76bc7: fix: kubernetes plugin shall pass id token on get clusters request if possible
- Updated dependencies
  - @backstage/core-components@0.7.3
  - @backstage/theme@0.2.13
  - @backstage/core-plugin-api@0.1.13
  - @backstage/plugin-catalog-react@0.6.3

## 0.4.18

### Patch Changes

- 14df942bae: The Kubernetes plugin will now re-fetch the kubernetes objects every ten seconds (not current configurable), this allows users to track the progress of deployments without refreshing the browser.
- Updated dependencies
  - @backstage/config@0.1.11
  - @backstage/theme@0.2.12
  - @backstage/core-components@0.7.2
  - @backstage/plugin-catalog-react@0.6.2
  - @backstage/catalog-model@0.9.6
  - @backstage/core-plugin-api@0.1.12

## 0.4.17

### Patch Changes

- 89bcf90b66: Refactor kubernetes fetcher to reduce boilerplate code
- Updated dependencies
  - @backstage/plugin-catalog-react@0.6.0
  - @backstage/core-components@0.7.0
  - @backstage/theme@0.2.11

## 0.4.16

### Patch Changes

- c148c8854b: Support Rancher URL's with an existing path component
- ca0559444c: Avoid usage of `.to*Case()`, preferring `.toLocale*Case('en-US')` instead.
- 81a41ec249: Added a `name` key to all extensions in order to improve Analytics API metadata.
- Updated dependencies
  - @backstage/core-components@0.6.1
  - @backstage/core-plugin-api@0.1.10
  - @backstage/plugin-catalog-react@0.5.2
  - @backstage/catalog-model@0.9.4
  - @backstage/plugin-kubernetes-common@0.1.5

## 0.4.15

### Patch Changes

- e6aaf246c2: Enhanced deployment accordion to display the namespace of the deployment.
- 6ba06efe08: Exported `KubernetesApi`, `kubernetesApiRef`, and `KubernetesAuthProvidersApi`.
- 8d397ef27a: Added a check for the Kubernetes annotation on the entity
- 6c0bd7fb75: Add dashboard support for Rancher
- Updated dependencies
  - @backstage/core-plugin-api@0.1.9
  - @backstage/core-components@0.6.0
  - @backstage/plugin-catalog-react@0.5.1

## 0.4.14

### Patch Changes

- 7a0c334707: Provide access to the Kubernetes dashboard when viewing a specific resource
- Updated dependencies
  - @backstage/core-components@0.5.0
  - @backstage/plugin-catalog-react@0.5.0
  - @backstage/catalog-model@0.9.3
  - @backstage/config@0.1.10
  - @backstage/plugin-kubernetes-common@0.1.4

## 0.4.13

### Patch Changes

- 9f1362dcc1: Upgrade `@material-ui/lab` to `4.0.0-alpha.57`.
- Updated dependencies
  - @backstage/core-components@0.4.2
  - @backstage/plugin-catalog-react@0.4.6
  - @backstage/core-plugin-api@0.1.8

## 0.4.12

### Patch Changes

- Updated dependencies
  - @backstage/plugin-catalog-react@0.4.5
  - @backstage/core-components@0.4.0
  - @backstage/catalog-model@0.9.1

## 0.4.11

### Patch Changes

- 8bedb75ae: Update Luxon dependency to 2.x
- Updated dependencies
  - @backstage/core-components@0.3.1
  - @backstage/core-plugin-api@0.1.6
  - @backstage/plugin-catalog-react@0.4.2

## 0.4.10

### Patch Changes

- 260c053b9: Fix All Material UI Warnings
- Updated dependencies
  - @backstage/core-components@0.3.0
  - @backstage/config@0.1.6
  - @backstage/core-plugin-api@0.1.5
  - @backstage/plugin-catalog-react@0.4.1

## 0.4.9

### Patch Changes

- 9d40fcb1e: - Bumping `material-ui/core` version to at least `4.12.2` as they made some breaking changes in later versions which broke `Pagination` of the `Table`.
  - Switching out `material-table` to `@material-table/core` for support for the later versions of `material-ui/core`
  - This causes a minor API change to `@backstage/core-components` as the interface for `Table` re-exports the `prop` from the underlying `Table` components.
  - `onChangeRowsPerPage` has been renamed to `onRowsPerPageChange`
  - `onChangePage` has been renamed to `onPageChange`
  - Migration guide is here: https://material-table-core.com/docs/breaking-changes
- 7f24f4088: chore(deps): bump `@kubernetes/client-node` from 0.14.3 to 0.15.0
- Updated dependencies
  - @backstage/core-components@0.2.0
  - @backstage/plugin-catalog-react@0.4.0
  - @backstage/core-plugin-api@0.1.4
  - @backstage/theme@0.2.9
  - @backstage/plugin-kubernetes-common@0.1.3

## 0.4.8

### Patch Changes

- Updated dependencies
  - @backstage/plugin-catalog-react@0.3.0

## 0.4.7

### Patch Changes

- Updated dependencies
  - @backstage/core-components@0.1.5
  - @backstage/catalog-model@0.9.0
  - @backstage/plugin-catalog-react@0.2.6
  - @backstage/plugin-kubernetes-common@0.1.2

## 0.4.6

### Patch Changes

- 48c9fcd33: Migrated to use the new `@backstage/core-*` packages rather than `@backstage/core`.
- Updated dependencies
  - @backstage/core-plugin-api@0.1.3
  - @backstage/catalog-model@0.8.4
  - @backstage/plugin-catalog-react@0.2.4

## 0.4.5

### Patch Changes

- Updated dependencies [add62a455]
- Updated dependencies [cc592248b]
- Updated dependencies [17c497b81]
- Updated dependencies [704875e26]
  - @backstage/catalog-model@0.8.0
  - @backstage/core@0.7.11
  - @backstage/plugin-catalog-react@0.2.0
  - @backstage/plugin-kubernetes-common@0.1.1

## 0.4.4

### Patch Changes

- 062bbf90f: chore: bump `@testing-library/user-event` from 12.8.3 to 13.1.8
- ea21d46f0: Export types
- 675a569a9: chore: bump `react-use` dependency in all packages
- Updated dependencies [062bbf90f]
- Updated dependencies [10c008a3a]
- Updated dependencies [889d89b6e]
- Updated dependencies [16be1d093]
- Updated dependencies [3f988cb63]
- Updated dependencies [675a569a9]
  - @backstage/core@0.7.9
  - @backstage/plugin-catalog-react@0.1.6
  - @backstage/catalog-model@0.7.9

## 0.4.3

### Patch Changes

- f53fba29f: Adds @backstage/plugin-kubernetes-common library to share types between kubernetes frontend and backend.
- Updated dependencies [f65adcde7]
- Updated dependencies [81c54d1f2]
- Updated dependencies [80888659b]
- Updated dependencies [7b8272fb7]
- Updated dependencies [d8b81fd28]
  - @backstage/core@0.7.8
  - @backstage/plugin-catalog-react@0.1.5
  - @backstage/theme@0.2.7
  - @backstage/catalog-model@0.7.8
  - @backstage/config@0.1.5

## 0.4.2

### Patch Changes

- a2a3c7803: Bump `@kubernetes/client-node` from `^0.13.2` to `^0.14.0`.
- Updated dependencies [a2a3c7803]
- Updated dependencies [01ccef4c7]
- Updated dependencies [fcc3ada24]
- Updated dependencies [4618774ff]
- Updated dependencies [df59930b3]
  - @backstage/plugin-kubernetes-backend@0.3.2
  - @backstage/plugin-catalog-react@0.1.3
  - @backstage/core@0.7.3
  - @backstage/theme@0.2.5

## 0.4.1

### Patch Changes

- 1df417bd3: Add tests for kubernetes custom hook
- 9ca0e4009: use local version of lowerCase and upperCase methods
- 1f98a6ff8: Filter out k8s cluster with no resources or errors
- Updated dependencies [0434853a5]
- Updated dependencies [8686eb38c]
- Updated dependencies [9ca0e4009]
- Updated dependencies [34ff49b0f]
- Updated dependencies [1f98a6ff8]
  - @backstage/config@0.1.4
  - @backstage/core@0.7.2
  - @backstage/plugin-catalog-react@0.1.2
  - @backstage/plugin-kubernetes-backend@0.3.1

## 0.4.0

### Minor Changes

- 9581ff0b4: Restructure configuration; Add GKE cluster locator

  Config migration

  1. `kubernetes.clusters` is now at `kubernetes.clusterLocatorMethods[].clusters` when the `clusterLocatorMethod` is of `type: 'config''`
  2. `kubernetes.serviceLocatorMethod` is now an object. `multiTenant` is the only valid `type` currently

  Old config example:

  ```yaml
  kubernetes:
    serviceLocatorMethod: 'multiTenant'
    clusterLocatorMethods:
      - 'config'
    clusters:
      - url: http://127.0.0.1:9999
        name: minikube
        authProvider: 'serviceAccount'
        serviceAccountToken:
          $env: K8S_MINIKUBE_TOKEN
      - url: http://127.0.0.2:9999
        name: aws-cluster-1
        authProvider: 'aws'
  ```

  New config example:

  ```yaml
  kubernetes:
    serviceLocatorMethod:
      type: 'multiTenant'
    clusterLocatorMethods:
      - type: 'config'
        clusters:
          - url: http://127.0.0.1:9999
            name: minikube
            authProvider: 'serviceAccount'
            serviceAccountToken:
              $env: K8S_MINIKUBE_TOKEN
          - url: http://127.0.0.2:9999
            name: aws-cluster-1
            authProvider: 'aws'
  ```

- e2c1b3fb6: Add initial CRD support framework

### Patch Changes

- 763926bc1: Adds a new method `getClusters` to grab cluster configuration in the frontend
- Updated dependencies [5d7834baf]
- Updated dependencies [0b42fff22]
- Updated dependencies [ff4d666ab]
- Updated dependencies [9581ff0b4]
- Updated dependencies [2089de76b]
- Updated dependencies [dc1fc92c8]
- Updated dependencies [8de9963f0]
- Updated dependencies [e2c1b3fb6]
  - @backstage/plugin-kubernetes-backend@0.3.0
  - @backstage/catalog-model@0.7.4
  - @backstage/core@0.7.1
  - @backstage/theme@0.2.4

## 0.3.12

### Patch Changes

- ba21797ca: k8s plugin now surfaces k8s components with only label selector query annotation.
  Previously backstage.io/kubernetes-label-selector catalog entity annotation would only work if you also included backstage.io/kubernetes-id.
  But backstage.io/kubernetes-id value was ignored
- 42c8ebb79: Support AWS auth provider on kubernetes FE plugin
- Updated dependencies [12d8f27a6]
- Updated dependencies [f43192207]
- Updated dependencies [e3adec2bd]
- Updated dependencies [40c0fdbaa]
- Updated dependencies [2a271d89e]
- Updated dependencies [bece09057]
- Updated dependencies [169f48deb]
- Updated dependencies [8a1566719]
- Updated dependencies [9d455f69a]
- Updated dependencies [4c049a1a1]
- Updated dependencies [02816ecd7]
  - @backstage/catalog-model@0.7.3
  - @backstage/plugin-kubernetes-backend@0.2.8
  - @backstage/core@0.7.0
  - @backstage/plugin-catalog-react@0.1.1

## 0.3.11

### Patch Changes

- Updated dependencies [a70af22a2]
- Updated dependencies [3a58084b6]
- Updated dependencies [e799e74d4]
- Updated dependencies [d0760ecdf]
- Updated dependencies [1407b34c6]
- Updated dependencies [88f1f1b60]
- Updated dependencies [bad21a085]
- Updated dependencies [9615e68fb]
- Updated dependencies [49f9b7346]
- Updated dependencies [5c2e2863f]
- Updated dependencies [3a58084b6]
- Updated dependencies [a1f5e6545]
- Updated dependencies [2c1f2a7c2]
  - @backstage/plugin-kubernetes-backend@0.2.7
  - @backstage/core@0.6.3
  - @backstage/plugin-catalog-react@0.1.0
  - @backstage/catalog-model@0.7.2
  - @backstage/config@0.1.3

## 0.3.10

### Patch Changes

- Updated dependencies [fd3f2a8c0]
- Updated dependencies [d34d26125]
- Updated dependencies [0af242b6d]
- Updated dependencies [f4c2bcf54]
- Updated dependencies [10a0124e0]
- Updated dependencies [07e226872]
- Updated dependencies [f62e7abe5]
- Updated dependencies [96f378d10]
- Updated dependencies [688b73110]
  - @backstage/core@0.6.2
  - @backstage/plugin-catalog-react@0.0.4

## 0.3.9

### Patch Changes

- 6ed2b47d6: Include Backstage identity token in requests to backend plugins.
- 64b9efac2: Migrate to new composability API, exporting the plugin instance as `kubernetesPlugin` and entity content as `EntityKubernetesContent`.
- Updated dependencies [19d354c78]
- Updated dependencies [b51ee6ece]
  - @backstage/plugin-catalog-react@0.0.3
  - @backstage/core@0.6.1

## 0.3.8

### Patch Changes

- Updated dependencies [12ece98cd]
- Updated dependencies [d82246867]
- Updated dependencies [c810082ae]
- Updated dependencies [5fa3bdb55]
- Updated dependencies [6e612ce25]
- Updated dependencies [025e122c3]
- Updated dependencies [21e624ba9]
- Updated dependencies [da9f53c60]
- Updated dependencies [32c95605f]
- Updated dependencies [7881f2117]
- Updated dependencies [54c7d02f7]
- Updated dependencies [11cb5ef94]
  - @backstage/core@0.6.0
  - @backstage/theme@0.2.3
  - @backstage/catalog-model@0.7.1

## 0.3.7

### Patch Changes

- 681111228: Add AWS auth provider for Kubernetes
- a6e3b9596: Improve error reporting for plugin misconfiguration.
- Updated dependencies [681111228]
  - @backstage/plugin-kubernetes-backend@0.2.6

## 0.3.6

### Patch Changes

- d014185db: Show Kubernetes Service manifests.
  Show Kubernetes Ingress manifests.
- Updated dependencies [def2307f3]
- Updated dependencies [d54857099]
- Updated dependencies [efd6ef753]
- Updated dependencies [a187b8ad0]
- Updated dependencies [a93f42213]
  - @backstage/catalog-model@0.7.0
  - @backstage/plugin-kubernetes-backend@0.2.5
  - @backstage/core@0.5.0

## 0.3.5

### Patch Changes

- 1fea88fd0: Fixed an issue where assets weren't properly bundled in the published package.

## 0.3.4

### Patch Changes

- 5a9a7e7c2: Revamped Kubernetes UI and added error reporting/detection
- 3e7c09c84: Minor updates to display of errors
- Updated dependencies [5a9a7e7c2]
- Updated dependencies [f3b064e1c]
- Updated dependencies [265a7ab30]
- Updated dependencies [abbee6fff]
- Updated dependencies [147fadcb9]
  - @backstage/plugin-kubernetes-backend@0.2.4
  - @backstage/catalog-model@0.6.1
  - @backstage/core@0.4.4

## 0.3.3

### Patch Changes

- Updated dependencies [c911061b7]
- Updated dependencies [8ef71ed32]
- Updated dependencies [0e6298f7e]
- Updated dependencies [ac3560b42]
  - @backstage/catalog-model@0.6.0
  - @backstage/core@0.4.1
  - @backstage/plugin-kubernetes-backend@0.2.3

## 0.3.2

### Patch Changes

- Updated dependencies [2527628e1]
- Updated dependencies [e3bd9fc2f]
- Updated dependencies [1c69d4716]
- Updated dependencies [83b6e0c1f]
- Updated dependencies [1665ae8bb]
- Updated dependencies [04f26f88d]
- Updated dependencies [ff243ce96]
- Updated dependencies [e3bd9fc2f]
  - @backstage/core@0.4.0
  - @backstage/config@0.1.2
  - @backstage/catalog-model@0.5.0
  - @backstage/theme@0.2.2
  - @backstage/plugin-kubernetes-backend@0.2.2

## 0.3.1

### Patch Changes

- bcc211a08: k8s-plugin: refactor approach to use annotation based label-selector
- Updated dependencies [08835a61d]
- Updated dependencies [a9fd599f7]
- Updated dependencies [bcc211a08]
  - @backstage/catalog-model@0.4.0
  - @backstage/plugin-kubernetes-backend@0.2.1

## 0.3.0

### Minor Changes

- 1166fcc36: add kubernetes selector to component model

### Patch Changes

- Updated dependencies [475fc0aaa]
- Updated dependencies [1166fcc36]
- Updated dependencies [1185919f3]
  - @backstage/core@0.3.2
  - @backstage/catalog-model@0.3.0
  - @backstage/plugin-kubernetes-backend@0.2.0

## 0.2.1

### Patch Changes

- Updated dependencies [7b37d65fd]
- Updated dependencies [4aca74e08]
- Updated dependencies [e8f69ba93]
- Updated dependencies [0c0798f08]
- Updated dependencies [0c0798f08]
- Updated dependencies [199237d2f]
- Updated dependencies [6627b626f]
- Updated dependencies [4577e377b]
  - @backstage/core@0.3.0
  - @backstage/theme@0.2.1

## 0.2.0

### Minor Changes

- 28edd7d29: Create backend plugin through CLI

### Patch Changes

- Updated dependencies [819a70229]
- Updated dependencies [3a4236570]
- Updated dependencies [ae5983387]
- Updated dependencies [0d4459c08]
- Updated dependencies [482b6313d]
- Updated dependencies [e0be86b6f]
- Updated dependencies [f70a52868]
- Updated dependencies [12b5fe940]
- Updated dependencies [1c60f716e]
- Updated dependencies [144c66d50]
- Updated dependencies [a768a07fb]
- Updated dependencies [b79017fd3]
- Updated dependencies [6d97d2d6f]
- Updated dependencies [5adfc005e]
- Updated dependencies [93a3fa3ae]
- Updated dependencies [782f3b354]
- Updated dependencies [2713f28f4]
- Updated dependencies [406015b0d]
- Updated dependencies [82759d3e4]
- Updated dependencies [ac8d5d5c7]
- Updated dependencies [fa56f4615]
- Updated dependencies [ebca83d48]
- Updated dependencies [aca79334f]
- Updated dependencies [c0d5242a0]
- Updated dependencies [b3d57961c]
- Updated dependencies [3beb5c9fc]
- Updated dependencies [754e31db5]
- Updated dependencies [1611c6dbc]
  - @backstage/core@0.2.0
  - @backstage/catalog-model@0.2.0
  - @backstage/theme@0.2.0
  - @backstage/plugin-kubernetes-backend@0.1.2<|MERGE_RESOLUTION|>--- conflicted
+++ resolved
@@ -1,7 +1,5 @@
 # @backstage/plugin-kubernetes
 
-<<<<<<< HEAD
-=======
 ## 0.12.6-next.0
 
 ### Patch Changes
@@ -17,7 +15,6 @@
   - @backstage/plugin-kubernetes-react@0.5.5
   - @backstage/plugin-permission-react@0.4.32
 
->>>>>>> 66ce8958
 ## 0.12.5
 
 ### Patch Changes
