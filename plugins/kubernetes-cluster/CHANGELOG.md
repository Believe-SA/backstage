--- conflicted
+++ resolved
@@ -1,7 +1,5 @@
 # @backstage/plugin-kubernetes-cluster
 
-<<<<<<< HEAD
-=======
 ## 0.0.24-next.0
 
 ### Patch Changes
@@ -15,7 +13,6 @@
   - @backstage/plugin-kubernetes-react@0.5.5
   - @backstage/plugin-permission-react@0.4.32
 
->>>>>>> 66ce8958
 ## 0.0.23
 
 ### Patch Changes
