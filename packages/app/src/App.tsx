--- conflicted
+++ resolved
@@ -62,14 +62,10 @@
       element={<CatalogRouter EntityPage={EntityPage} />}
     />
     <Route path="/docs/*" element={<DocsRouter />} />
-<<<<<<< HEAD
-=======
     <Route
       path="/tech-radar"
       element={<TechRadarRouter width={1500} height={800} />}
     />
-    <Navigate key="/" to="/catalog" />
->>>>>>> 2cd0904e
     {...deprecatedAppRoutes}
   </Routes>
 );
