--- conflicted
+++ resolved
@@ -97,33 +97,16 @@
 export const WithIcon: Story = {
   args: {
     ...Default.args,
-<<<<<<< HEAD
-=======
     placeholder: 'Search...',
     icon: <Icon name="search" />,
->>>>>>> 667b9514
   },
-  render: args => (
-    <TextField
-      {...args}
-      icon={<Icon name="search" />}
-      defaultValue="Search..."
-    />
-  ),
 };
 
 export const DisabledWithIcon: Story = {
   args: {
-    ...Default.args,
+    ...WithIcon.args,
+    isDisabled: true,
   },
-  render: args => (
-    <TextField
-      {...args}
-      icon={<Icon name="search" />}
-      defaultValue="Search..."
-      isDisabled
-    />
-  ),
 };
 
 export const ShowError: Story = {
